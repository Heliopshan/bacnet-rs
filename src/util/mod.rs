//! BACnet Utility Functions and Debugging Tools
//!
//! This module provides comprehensive utility functions, debugging tools, and helper utilities
//! used throughout the BACnet stack implementation. It includes low-level utilities for data
//! processing, performance monitoring, debugging assistance, and protocol-specific calculations.
//!
//! # Overview
//!
//! The utility module is organized into several functional areas:
//!
//! ## Core Utilities
//! - **CRC Calculations**: MS/TP header and data CRC algorithms
//! - **Object ID Encoding**: Conversion between object type/instance and 32-bit identifiers  
//! - **Data Conversion**: Byte order handling, bit manipulation, type conversions
//! - **Validation**: Input validation and range checking functions
//!
//! ## Performance Monitoring
//! - **Statistics Collection**: Network and processing performance metrics
//! - **Timing Measurements**: High-precision timing for profiling
//! - **Resource Monitoring**: Memory and CPU usage tracking
//! - **Circular Buffers**: Efficient data structures for logging and history
//!
//! ## Debugging and Analysis
//! - **Protocol Debugging**: Deep packet inspection and analysis tools
//! - **Hex Dumping**: Formatted binary data display with annotations
//! - **Property Formatters**: Human-readable display of BACnet values
//! - **Service Analysis**: Request/response parsing and validation
//!
//! ## Retry and Reliability
//! - **Exponential Backoff**: Adaptive retry algorithms
//! - **Timeout Management**: Configurable timeout strategies
//! - **Error Recovery**: Automatic recovery from transient failures
//!
//! # Core Functions
//!
//! ## CRC Calculations
//!
//! BACnet uses different CRC algorithms for different data link types:
//!
//! ```rust
//! use bacnet_rs::util::crc16_mstp;
//!
//! // Calculate CRC for MS/TP frame data
//! let data = b"Hello BACnet";
//! let crc = crc16_mstp(data);
//! println!("CRC-16: 0x{:04X}", crc);
//! ```
//!
//! ## Object ID Encoding
//!
//! BACnet object identifiers combine object type and instance into a 32-bit value:
//!
//! ```rust
//! use bacnet_rs::util::{encode_object_id, decode_object_id};
//!
//! // Encode object type 0 (Analog Input), instance 42
//! let encoded = encode_object_id(0, 42).unwrap();
//! println!("Encoded: 0x{:08X}", encoded);
//!
//! // Decode back to type and instance
//! let (obj_type, instance) = decode_object_id(encoded);
//! assert_eq!(obj_type, 0);
//! assert_eq!(instance, 42);
//! ```
//!
//! # Performance Monitoring
//!
//! The performance monitoring subsystem provides detailed metrics collection:
//!
//! ```rust
//! use bacnet_rs::util::performance::{PerformanceMonitor, ScopedTimer};
//! use std::time::Duration;
//!
//! let mut monitor = PerformanceMonitor::new();
//!
//! // Measure operation timing
//! {
//!     let _timer = ScopedTimer::new(&mut monitor, "network_operation");
//!     // Perform network operation
//!     std::thread::sleep(Duration::from_millis(10));
//! } // Timer automatically records duration
//!
//! // Get statistics
//! if let Some(stats) = monitor.get_metrics("network_operation") {
//!     println!("Average time: {:?}", stats.avg_duration_ms);
//! }
//! ```
//!
//! # Statistics Collection
//!
//! Track communication and processing statistics:
//!
//! ```rust
//! use bacnet_rs::util::statistics::{CommunicationStats, StatsCollector};
//!
//! let mut stats = CommunicationStats::new();
//!
//! // Record successful operations
//! stats.record_sent(1);
//! stats.record_received(100); // 100 bytes received
//!
//! // Record errors
//! stats.record_timeout();
//! stats.record_error();
//!
//! // Get metrics
//! println!("Success rate: {:.2}%", stats.success_rate() * 100.0);
//! ```
//!
//! # Debug Formatting
//!
//! Comprehensive debugging tools for protocol analysis:
//!
//! ```rust
//! use bacnet_rs::util::debug::{format_property_value, annotated_hex_dump};
//!
//! // Format property values for human reading
//! let data = vec![0x21, 0x2A]; // Unsigned integer 42
//! let formatted = format_property_value(&data);
//! println!("Property value: {}", formatted);
//!
//! // Create annotated hex dumps
//! let frame_data = vec![0x81, 0x0A, 0x00, 0x08, 0x01, 0x00, 0x00, 0x00];
//! let annotations = vec![
//!     (0, "BVLC Type".to_string()),
//!     (1, "BVLC Function".to_string()),
//!     (2, "BVLC Length".to_string()),
//! ];
//! let dump = annotated_hex_dump(&frame_data, &annotations);
//! println!("{}", dump);
//! ```
//!
//! # Retry Mechanisms
//!
//! Configurable retry strategies for reliable communication:
//!
//! ```rust
//! use bacnet_rs::util::RetryConfig;
//!
//! let config = RetryConfig {
//!     max_attempts: 3,
//!     initial_delay_ms: 100,
//!     max_delay_ms: 5000,
//!     backoff_multiplier: 2.0,
//! };
//!
//! // Use in retry loop
//! for attempt in 0..config.max_attempts {
//!     match try_operation() {
//!         Ok(result) => break,
//!         Err(_) if attempt < config.max_attempts - 1 => {
//!             let delay = config.delay_for_attempt(attempt);
//!             std::thread::sleep(delay);
//!         }
//!         Err(e) => {
//!             eprintln!("Error: {}", e.to_string());
//!             break;
//!         },
//!     }
//! }
//! # fn try_operation() -> Result<(), Box<dyn std::error::Error>> { Ok(()) }
//! ```
//!
//! # Circular Buffers
//!
//! Efficient data structures for event logging and history:
//!
//! ```rust
//! use bacnet_rs::util::CircularBuffer;
//!
//! let mut buffer = CircularBuffer::new(100); // Capacity of 100 items
//!
//! // Add items (oldest are automatically removed when full)
//! for i in 0..150 {
//!     buffer.push(format!("Event {}", i));
//! }
//!
//! // Buffer contains the last 100 items
//! assert_eq!(buffer.len(), 100);
//! assert_eq!(buffer.items().get(0).unwrap(), "Event 50"); // Oldest remaining
//! assert_eq!(buffer.items().get(99).unwrap(), "Event 149"); // Newest
//! ```
//!
//! # No-std Compatibility
//!
//! Most utilities work in `no_std` environments with appropriate feature flags:
//!
//! ```rust
//! #![no_std]
//! extern crate alloc;
//! use bacnet_rs::util::{crc16_mstp, encode_object_id};
//!
//! fn main() {
//!     // CRC calculation works without std
//!     let data = b"test";
//!     let crc = crc16_mstp(data);
//!
//!     // Object ID encoding works without std
//!     let encoded = encode_object_id(0, 42).unwrap();
//! }
//! ```

// Debug formatting utilities
#[cfg(not(feature = "std"))]
use core::fmt;

#[cfg(not(feature = "std"))]
use alloc::{format, string::String, vec::Vec};

#[cfg(feature = "std")]
use std::{
    collections::HashMap,
    sync::{Arc, Mutex},
    time::{Duration, Instant},
};

#[cfg(not(feature = "std"))]
use alloc::collections::BTreeMap as HashMap;

/// Calculate CRC-16 for MS/TP frames
///
/// Uses the polynomial x^16 + x^15 + x^2 + 1 (0xA001)
pub fn crc16_mstp(data: &[u8]) -> u16 {
    let mut crc = 0xFFFF;

    for byte in data {
        crc ^= *byte as u16;
        for _ in 0..8 {
            if crc & 0x0001 != 0 {
                crc = (crc >> 1) ^ 0xA001;
            } else {
                crc >>= 1;
            }
        }
    }

    !crc
}

/// Calculate CRC-32C (Castagnoli) for BACnet/SC
pub fn crc32c(data: &[u8]) -> u32 {
    let mut crc = 0xFFFFFFFF;

    for byte in data {
        crc ^= *byte as u32;
        for _ in 0..8 {
            if crc & 1 != 0 {
                crc = (crc >> 1) ^ 0x82F63B78;
            } else {
                crc >>= 1;
            }
        }
    }

    !crc
}

/// Convert BACnet date to string representation
pub fn bacnet_date_to_string(year: u16, month: u8, day: u8, weekday: u8) -> String {
    let year_str = if year == 255 {
        String::from("*")
    } else {
        format!("{}", year)
    };
    let month_str = match month {
        13 => String::from("odd"),
        14 => String::from("even"),
        255 => String::from("*"),
        _ => format!("{}", month),
    };
    let day_str = if day == 32 {
        String::from("last")
    } else if day == 255 {
        String::from("*")
    } else {
        format!("{}", day)
    };
    let weekday_str = if weekday == 255 {
        String::from("*")
    } else {
        String::from(match weekday {
            1 => "Mon",
            2 => "Tue",
            3 => "Wed",
            4 => "Thu",
            5 => "Fri",
            6 => "Sat",
            7 => "Sun",
            _ => "?",
        })
    };

    format!("{}/{}/{} ({})", year_str, month_str, day_str, weekday_str)
}

/// Convert BACnet time to string representation
pub fn bacnet_time_to_string(hour: u8, minute: u8, second: u8, hundredths: u8) -> String {
    let hour_str = if hour == 255 {
        String::from("*")
    } else {
        format!("{:02}", hour)
    };
    let minute_str = if minute == 255 {
        String::from("*")
    } else {
        format!("{:02}", minute)
    };
    let second_str = if second == 255 {
        String::from("*")
    } else {
        format!("{:02}", second)
    };
    let hundredths_str = if hundredths == 255 {
        String::from("*")
    } else {
        format!("{:02}", hundredths)
    };

    format!(
        "{}:{}:{}.{}",
        hour_str, minute_str, second_str, hundredths_str
    )
}

/// Validate object instance number (must be 0-4194302)
pub fn is_valid_instance_number(instance: u32) -> bool {
    instance <= 0x3FFFFF
}

/// Convert object type and instance to object identifier (32-bit)
pub fn encode_object_id(object_type: u16, instance: u32) -> Option<u32> {
    if object_type > 0x3FF || instance > 0x3FFFFF {
        return None;
    }
    Some(((object_type as u32) << 22) | instance)
}

/// Decode object identifier to object type and instance
pub fn decode_object_id(object_id: u32) -> (u16, u32) {
    let object_type = (object_id >> 22) as u16;
    let instance = object_id & 0x3FFFFF;
    (object_type, instance)
}

/// Buffer utilities for reading/writing data
pub struct Buffer<'a> {
    data: &'a [u8],
    position: usize,
}

impl<'a> Buffer<'a> {
    /// Create a new buffer reader
    pub fn new(data: &'a [u8]) -> Self {
        Self { data, position: 0 }
    }

    /// Get remaining bytes
    pub fn remaining(&self) -> usize {
        self.data.len().saturating_sub(self.position)
    }

    /// Check if buffer has at least n bytes remaining
    pub fn has_remaining(&self, n: usize) -> bool {
        self.remaining() >= n
    }

    /// Read a single byte
    pub fn read_u8(&mut self) -> Option<u8> {
        if self.has_remaining(1) {
            let value = self.data[self.position];
            self.position += 1;
            Some(value)
        } else {
            None
        }
    }

    /// Read a 16-bit value (big-endian)
    pub fn read_u16(&mut self) -> Option<u16> {
        if self.has_remaining(2) {
            let value =
                u16::from_be_bytes([self.data[self.position], self.data[self.position + 1]]);
            self.position += 2;
            Some(value)
        } else {
            None
        }
    }

    /// Read a 32-bit value (big-endian)
    pub fn read_u32(&mut self) -> Option<u32> {
        if self.has_remaining(4) {
            let value = u32::from_be_bytes([
                self.data[self.position],
                self.data[self.position + 1],
                self.data[self.position + 2],
                self.data[self.position + 3],
            ]);
            self.position += 4;
            Some(value)
        } else {
            None
        }
    }

    /// Read n bytes
    pub fn read_bytes(&mut self, n: usize) -> Option<&'a [u8]> {
        if self.has_remaining(n) {
            let bytes = &self.data[self.position..self.position + n];
            self.position += n;
            Some(bytes)
        } else {
            None
        }
    }

    /// Get current position
    pub fn position(&self) -> usize {
        self.position
    }

    /// Skip n bytes
    pub fn skip(&mut self, n: usize) -> bool {
        if self.has_remaining(n) {
            self.position += n;
            true
        } else {
            false
        }
    }
}

/// Hex dump utility for debugging
pub fn hex_dump(data: &[u8], prefix: &str) -> String {
    let mut result = String::new();

    for (i, chunk) in data.chunks(16).enumerate() {
        result.push_str(prefix);
        result.push_str(&format!("{:04X}: ", i * 16));

        // Hex bytes
        for (j, byte) in chunk.iter().enumerate() {
            if j == 8 {
                result.push(' ');
            }
            result.push_str(&format!("{:02X} ", byte));
        }

        // Padding
        for j in chunk.len()..16 {
            if j == 8 {
                result.push(' ');
            }
            result.push_str("   ");
        }

        result.push_str(" |");

        // ASCII representation
        for byte in chunk {
            if byte.is_ascii_graphic() || *byte == b' ' {
                result.push(*byte as char);
            } else {
                result.push('.');
            }
        }

        result.push_str("|\n");
    }

    result
}

/// Priority array utilities
pub mod priority {
    /// BACnet priority levels (1-16, where 1 is highest)
    pub const MANUAL_LIFE_SAFETY: u8 = 1;
    pub const AUTOMATIC_LIFE_SAFETY: u8 = 2;
    pub const AVAILABLE_3: u8 = 3;
    pub const AVAILABLE_4: u8 = 4;
    pub const CRITICAL_EQUIPMENT_CONTROL: u8 = 5;
    pub const MINIMUM_ON_OFF: u8 = 6;
    pub const AVAILABLE_7: u8 = 7;
    pub const MANUAL_OPERATOR: u8 = 8;
    pub const AVAILABLE_9: u8 = 9;
    pub const AVAILABLE_10: u8 = 10;
    pub const AVAILABLE_11: u8 = 11;
    pub const AVAILABLE_12: u8 = 12;
    pub const AVAILABLE_13: u8 = 13;
    pub const AVAILABLE_14: u8 = 14;
    pub const AVAILABLE_15: u8 = 15;
    pub const LOWEST: u8 = 16;

    /// Check if priority is valid (1-16)
    pub fn is_valid(priority: u8) -> bool {
        (1..=16).contains(&priority)
    }
}

/// Performance monitoring utilities
#[cfg(feature = "std")]
pub mod performance {
    use super::*;

    /// Performance metrics for a BACnet operation
    #[derive(Debug, Clone)]
    pub struct OperationMetrics {
        pub name: String,
        pub count: u64,
        pub total_duration_ms: f64,
        pub min_duration_ms: f64,
        pub max_duration_ms: f64,
        pub avg_duration_ms: f64,
        pub last_duration_ms: f64,
    }

    /// Performance monitor for tracking operation timing
    pub struct PerformanceMonitor {
        metrics: Arc<Mutex<HashMap<String, OperationMetrics>>>,
        active_timers: Arc<Mutex<HashMap<String, Instant>>>,
    }

    impl Default for PerformanceMonitor {
        fn default() -> Self {
<<<<<<< HEAD
            Self::new()
        }
    }

    impl PerformanceMonitor {
        /// Create a new performance monitor
        pub fn new() -> Self {
=======
>>>>>>> fb61ab0d
            Self {
                metrics: Arc::new(Mutex::new(HashMap::new())),
                active_timers: Arc::new(Mutex::new(HashMap::new())),
            }
        }
<<<<<<< HEAD
=======
    }

    impl PerformanceMonitor {
        /// Create a new performance monitor
        pub fn new() -> Self {
            Self::default()
        }
>>>>>>> fb61ab0d

        /// Start timing an operation
        pub fn start_timer(&self, operation: &str) {
            let mut timers = self.active_timers.lock().unwrap();
            timers.insert(operation.to_string(), Instant::now());
        }

        /// Stop timing an operation and record metrics
        pub fn stop_timer(&self, operation: &str) {
            let mut timers = self.active_timers.lock().unwrap();
            if let Some(start_time) = timers.remove(operation) {
                let duration = start_time.elapsed();
                let duration_ms = duration.as_secs_f64() * 1000.0;

                let mut metrics = self.metrics.lock().unwrap();
                let metric = metrics
                    .entry(operation.to_string())
                    .or_insert(OperationMetrics {
                        name: operation.to_string(),
                        count: 0,
                        total_duration_ms: 0.0,
                        min_duration_ms: f64::MAX,
                        max_duration_ms: 0.0,
                        avg_duration_ms: 0.0,
                        last_duration_ms: 0.0,
                    });

                metric.count += 1;
                metric.total_duration_ms += duration_ms;
                metric.min_duration_ms = metric.min_duration_ms.min(duration_ms);
                metric.max_duration_ms = metric.max_duration_ms.max(duration_ms);
                metric.avg_duration_ms = metric.total_duration_ms / metric.count as f64;
                metric.last_duration_ms = duration_ms;
            }
        }

        /// Get metrics for a specific operation
        pub fn get_metrics(&self, operation: &str) -> Option<OperationMetrics> {
            let metrics = self.metrics.lock().unwrap();
            metrics.get(operation).cloned()
        }

        /// Get all metrics
        pub fn get_all_metrics(&self) -> Vec<OperationMetrics> {
            let metrics = self.metrics.lock().unwrap();
            metrics.values().cloned().collect()
        }

        /// Clear all metrics
        pub fn clear(&self) {
            self.metrics.lock().unwrap().clear();
            self.active_timers.lock().unwrap().clear();
        }
    }

    /// RAII timer for automatic performance tracking
    pub struct ScopedTimer<'a> {
        monitor: &'a PerformanceMonitor,
        operation: String,
    }

    impl<'a> ScopedTimer<'a> {
        /// Create a new scoped timer
        pub fn new(monitor: &'a PerformanceMonitor, operation: &str) -> Self {
            monitor.start_timer(operation);
            Self {
                monitor,
                operation: operation.to_string(),
            }
        }
    }

<<<<<<< HEAD
    impl<'a> Drop for ScopedTimer<'a> {
=======
    impl Drop for ScopedTimer<'_> {
>>>>>>> fb61ab0d
        fn drop(&mut self) {
            self.monitor.stop_timer(&self.operation);
        }
    }
}

/// Statistics collection helpers
pub mod statistics {
    use super::*;

    /// BACnet communication statistics
    #[derive(Debug, Default, Clone)]
    pub struct CommunicationStats {
        pub messages_sent: u64,
        pub messages_received: u64,
        pub bytes_sent: u64,
        pub bytes_received: u64,
        pub errors: u64,
        pub timeouts: u64,
        pub retries: u64,
        pub acks_received: u64,
        pub naks_received: u64,
        pub rejects_received: u64,
        pub aborts_received: u64,
    }

    impl CommunicationStats {
        /// Create new statistics
        pub fn new() -> Self {
            Self::default()
        }

        /// Record a sent message
        pub fn record_sent(&mut self, bytes: usize) {
            self.messages_sent += 1;
            self.bytes_sent += bytes as u64;
        }

        /// Record a received message
        pub fn record_received(&mut self, bytes: usize) {
            self.messages_received += 1;
            self.bytes_received += bytes as u64;
        }

        /// Record an error
        pub fn record_error(&mut self) {
            self.errors += 1;
        }

        /// Record a timeout
        pub fn record_timeout(&mut self) {
            self.timeouts += 1;
        }

        /// Record a retry
        pub fn record_retry(&mut self) {
            self.retries += 1;
        }

        /// Get success rate percentage
        pub fn success_rate(&self) -> f64 {
            let total = self.messages_sent as f64;
            if total == 0.0 {
                return 100.0;
            }
            let failures = (self.errors + self.timeouts) as f64;
            ((total - failures) / total) * 100.0
        }

        /// Reset all statistics
        pub fn reset(&mut self) {
            *self = Self::default();
        }
    }

    /// Device-specific statistics
    #[derive(Debug, Clone)]
    pub struct DeviceStats {
        pub device_id: u32,
        pub address: String,
        pub comm_stats: CommunicationStats,
        pub last_seen: Option<Instant>,
        pub response_times_ms: Vec<f64>,
        pub online: bool,
    }

    #[cfg(feature = "std")]
    impl DeviceStats {
        /// Create new device statistics
        pub fn new(device_id: u32, address: String) -> Self {
            Self {
                device_id,
                address,
                comm_stats: CommunicationStats::new(),
                last_seen: None,
                response_times_ms: Vec::new(),
                online: false,
            }
        }

        /// Record a response time
        pub fn record_response_time(&mut self, ms: f64) {
            self.response_times_ms.push(ms);
            // Keep only last 100 response times
            if self.response_times_ms.len() > 100 {
                self.response_times_ms.remove(0);
            }
            self.last_seen = Some(Instant::now());
            self.online = true;
        }

        /// Get average response time
        pub fn avg_response_time(&self) -> Option<f64> {
            if self.response_times_ms.is_empty() {
                return None;
            }
            let sum: f64 = self.response_times_ms.iter().sum();
            Some(sum / self.response_times_ms.len() as f64)
        }

        /// Mark device as offline
        pub fn mark_offline(&mut self) {
            self.online = false;
        }
    }

    /// Statistics collector for multiple devices
    #[cfg(feature = "std")]
    pub struct StatsCollector {
        devices: Arc<Mutex<HashMap<u32, DeviceStats>>>,
        global_stats: Arc<Mutex<CommunicationStats>>,
    }

<<<<<<< HEAD
    impl Default for StatsCollector {
        fn default() -> Self {
            Self::new()
        }
    }

=======
>>>>>>> fb61ab0d
    #[cfg(feature = "std")]
    impl Default for StatsCollector {
        fn default() -> Self {
            Self {
                devices: Arc::new(Mutex::new(HashMap::new())),
                global_stats: Arc::new(Mutex::new(CommunicationStats::new())),
            }
        }
<<<<<<< HEAD
=======
    }

    #[cfg(feature = "std")]
    impl StatsCollector {
        /// Create a new statistics collector
        pub fn new() -> Self {
            Self::default()
        }
>>>>>>> fb61ab0d

        /// Get or create device statistics
        pub fn get_device_stats(&self, device_id: u32, address: String) -> DeviceStats {
            let mut devices = self.devices.lock().unwrap();
            devices
                .entry(device_id)
                .or_insert_with(|| DeviceStats::new(device_id, address))
                .clone()
        }

        /// Update device statistics
        pub fn update_device_stats<F>(&self, device_id: u32, updater: F)
        where
            F: FnOnce(&mut DeviceStats),
        {
            let mut devices = self.devices.lock().unwrap();
            if let Some(stats) = devices.get_mut(&device_id) {
                updater(stats);
            }
        }

        /// Get global statistics
        pub fn get_global_stats(&self) -> CommunicationStats {
            self.global_stats.lock().unwrap().clone()
        }

        /// Update global statistics
        pub fn update_global_stats<F>(&self, updater: F)
        where
            F: FnOnce(&mut CommunicationStats),
        {
            let mut stats = self.global_stats.lock().unwrap();
            updater(&mut stats);
        }

        /// Get all device statistics
        pub fn get_all_device_stats(&self) -> Vec<DeviceStats> {
            let devices = self.devices.lock().unwrap();
            devices.values().cloned().collect()
        }

        /// Clear all statistics
        pub fn clear(&self) {
            self.devices.lock().unwrap().clear();
            self.global_stats.lock().unwrap().reset();
        }
    }
}

<<<<<<< HEAD
// Additional utility functions

=======
/// Additional utility functions
///
>>>>>>> fb61ab0d
/// Validate BACnet network number (0-65534, 65535 is broadcast)
pub fn is_valid_network_number(_network: u16) -> bool {
    // All u16 values are valid network numbers
    true
}

/// Check if network number is local (0)
pub fn is_local_network(network: u16) -> bool {
    network == 0
}

/// Check if network number is broadcast (65535)
pub fn is_broadcast_network(network: u16) -> bool {
    network == 65535
}

/// Parse BACnet address from string (e.g., "192.168.1.100:47808")
#[cfg(feature = "std")]
pub fn parse_bacnet_address(address: &str) -> Result<std::net::SocketAddr, String> {
    use std::net::ToSocketAddrs;

    // If no port specified, add default BACnet port
    let addr_with_port = if address.contains(':') {
        address.to_string()
    } else {
        format!("{}:47808", address)
    };

    addr_with_port
        .to_socket_addrs()
        .map_err(|e| format!("Invalid address: {}", e))?
        .next()
        .ok_or_else(|| "No valid address found".to_string())
}

/// Format bytes as human-readable size
pub fn format_bytes(bytes: u64) -> String {
    const UNITS: &[&str] = &["B", "KB", "MB", "GB", "TB"];

    if bytes == 0 {
        return "0 B".to_string();
    }

    let mut size = bytes as f64;
    let mut unit_index = 0;

    while size >= 1024.0 && unit_index < UNITS.len() - 1 {
        size /= 1024.0;
        unit_index += 1;
    }

    if unit_index == 0 {
        format!("{} {}", bytes, UNITS[unit_index])
    } else {
        format!("{:.2} {}", size, UNITS[unit_index])
    }
}

/// Calculate message throughput
pub fn calculate_throughput(bytes: u64, duration_secs: f64) -> String {
    if duration_secs == 0.0 {
        return "N/A".to_string();
    }

    let bytes_per_sec = bytes as f64 / duration_secs;
    format!("{}/s", format_bytes(bytes_per_sec as u64))
}

/// Retry configuration
#[derive(Debug, Clone)]
pub struct RetryConfig {
    pub max_attempts: u32,
    pub initial_delay_ms: u64,
    pub max_delay_ms: u64,
    pub backoff_multiplier: f64,
}

impl Default for RetryConfig {
    fn default() -> Self {
        Self {
            max_attempts: 3,
            initial_delay_ms: 100,
            max_delay_ms: 5000,
            backoff_multiplier: 2.0,
        }
    }
}

impl RetryConfig {
    /// Calculate delay for a given attempt (0-based)
    pub fn delay_for_attempt(&self, attempt: u32) -> Duration {
        let delay_ms = if attempt == 0 {
            self.initial_delay_ms
        } else {
            let delay = self.initial_delay_ms as f64 * self.backoff_multiplier.powi(attempt as i32);
            delay.min(self.max_delay_ms as f64) as u64
        };

        Duration::from_millis(delay_ms)
    }
}

/// Circular buffer for maintaining history
#[derive(Debug, Clone)]
pub struct CircularBuffer<T> {
    buffer: Vec<Option<T>>,
    capacity: usize,
    head: usize,
    size: usize,
}

impl<T: Clone> CircularBuffer<T> {
    /// Create a new circular buffer with given capacity
    pub fn new(capacity: usize) -> Self {
        Self {
            buffer: vec![None; capacity],
            capacity,
            head: 0,
            size: 0,
        }
    }

    /// Add an item to the buffer
    pub fn push(&mut self, item: T) {
        self.buffer[self.head] = Some(item);
        self.head = (self.head + 1) % self.capacity;
        if self.size < self.capacity {
            self.size += 1;
        }
    }

    /// Get all items in order (oldest to newest)
    pub fn items(&self) -> Vec<T> {
        let mut result = Vec::with_capacity(self.size);

        if self.size < self.capacity {
            // Buffer not full, items are from 0 to head
            for i in 0..self.size {
                if let Some(item) = &self.buffer[i] {
                    result.push(item.clone());
                }
            }
        } else {
            // Buffer full, items wrap around
            for i in 0..self.capacity {
                let idx = (self.head + i) % self.capacity;
                if let Some(item) = &self.buffer[idx] {
                    result.push(item.clone());
                }
            }
        }

        result
    }

    /// Get the number of items in the buffer
    pub fn len(&self) -> usize {
        self.size
    }

    /// Check if buffer is empty
    pub fn is_empty(&self) -> bool {
        self.size == 0
    }

    /// Clear the buffer
    pub fn clear(&mut self) {
        self.buffer = vec![None; self.capacity];
        self.head = 0;
        self.size = 0;
    }
}

/// Debug formatting utilities for BACnet data structures and protocol analysis
pub mod debug {
    use super::*;

    /// Format a BACnet property value for debugging
    pub fn format_property_value(data: &[u8]) -> String {
        if data.is_empty() {
            return "[empty]".to_string();
        }

        let mut result = String::new();
        let tag = data[0];

        match tag {
            0x11 => {
                // Boolean
                if data.len() >= 2 {
                    result.push_str(&format!("Boolean({})", data[1] != 0));
                } else {
                    result.push_str("Boolean(invalid)");
                }
            }
            0x21 => {
                // Unsigned integer
                result.push_str(&format_unsigned_integer(data));
            }
            0x31 => {
                // Signed integer
                result.push_str(&format_signed_integer(data));
            }
            0x44 => {
                // Real (float)
                if data.len() >= 5 {
                    let bytes = [data[1], data[2], data[3], data[4]];
                    let value = f32::from_be_bytes(bytes);
                    result.push_str(&format!("Real({})", value));
                } else {
                    result.push_str("Real(invalid)");
                }
            }
            0x55 => {
                // Double
                if data.len() >= 9 {
                    let mut bytes = [0u8; 8];
                    bytes.copy_from_slice(&data[1..9]);
                    let value = f64::from_be_bytes(bytes);
                    result.push_str(&format!("Double({})", value));
                } else {
                    result.push_str("Double(invalid)");
                }
            }
            0x75 => {
                // Character string
                result.push_str(&format_character_string(data));
            }
            0x81..=0x8F => {
                // Octet string
                result.push_str(&format_octet_string(data));
            }
            0x91 => {
                // Enumerated
                result.push_str(&format_enumerated(data));
            }
            0xA1 => {
                // Date
                result.push_str(&format_date(data));
            }
            0xB1 => {
                // Time
                result.push_str(&format_time(data));
            }
            0xC4 => {
                // Object identifier
                result.push_str(&format_object_identifier(data));
            }
            _ => {
                result.push_str(&format!(
                    "Unknown(tag=0x{:02X}, data={})",
                    tag,
                    hex_dump(data, "")
                ));
            }
        }

        result
    }

    fn format_unsigned_integer(data: &[u8]) -> String {
        if data.len() < 2 {
            return "UnsignedInt(invalid)".to_string();
        }

        let length = (data[0] & 0x07) as usize;
        if data.len() < 1 + length {
            return "UnsignedInt(invalid length)".to_string();
        }

        let mut value = 0u64;
        for i in 0..length {
            value = (value << 8) | (data[1 + i] as u64);
        }

        format!("UnsignedInt({})", value)
    }

    fn format_signed_integer(data: &[u8]) -> String {
        if data.len() < 2 {
            return "SignedInt(invalid)".to_string();
        }

        let length = (data[0] & 0x07) as usize;
        if data.len() < 1 + length {
            return "SignedInt(invalid length)".to_string();
        }

        let mut value = 0i64;
        let sign_bit = data[1] & 0x80 != 0;

        for i in 0..length {
            value = (value << 8) | (data[1 + i] as i64);
        }

        // Sign extend if negative
        if sign_bit {
            let shift = 64 - (length * 8);
            value = (value << shift) >> shift;
        }

        format!("SignedInt({})", value)
    }

    fn format_character_string(data: &[u8]) -> String {
        if data.len() < 3 {
            return "CharString(invalid)".to_string();
        }

        let length = data[1] as usize;
        if data.len() < 2 + length {
            return "CharString(invalid length)".to_string();
        }

        let encoding = data[2];
        let string_data = &data[3..2 + length];

        let decoded = match encoding {
            0 => {
                // ANSI X3.4 (ASCII)
                String::from_utf8_lossy(string_data).to_string()
            }
            4 => {
                // UCS-2 (UTF-16)
                let mut utf16_chars = Vec::new();
                for chunk in string_data.chunks_exact(2) {
                    let char_code = u16::from_be_bytes([chunk[0], chunk[1]]);
                    utf16_chars.push(char_code);
                }
                String::from_utf16_lossy(&utf16_chars)
            }
            _ => {
                format!("<encoding={}>", encoding)
            }
        };

        format!("CharString(\"{}\")", decoded)
    }

    fn format_octet_string(data: &[u8]) -> String {
        if data.is_empty() {
            return "OctetString(invalid)".to_string();
        }

        let length = (data[0] & 0x07) as usize;
        if data.len() < 1 + length {
            return "OctetString(invalid length)".to_string();
        }

        let octets = &data[1..1 + length];
        let hex_string = octets
            .iter()
            .map(|b| format!("{:02X}", b))
            .collect::<Vec<_>>()
            .join(" ");

        format!("OctetString([{}])", hex_string)
    }

    fn format_enumerated(data: &[u8]) -> String {
        if data.len() < 2 {
            return "Enumerated(invalid)".to_string();
        }

        let value = data[1] as u32;
        format!("Enumerated({})", value)
    }

    fn format_date(data: &[u8]) -> String {
        if data.len() < 5 {
            return "Date(invalid)".to_string();
        }

        let year = data[1] as u16 + 1900;
        let month = data[2];
        let day = data[3];
        let weekday = data[4];

        format!("Date({})", bacnet_date_to_string(year, month, day, weekday))
    }

    fn format_time(data: &[u8]) -> String {
        if data.len() < 5 {
            return "Time(invalid)".to_string();
        }

        let hour = data[1];
        let minute = data[2];
        let second = data[3];
        let hundredths = data[4];

        format!(
            "Time({})",
            bacnet_time_to_string(hour, minute, second, hundredths)
        )
    }

    fn format_object_identifier(data: &[u8]) -> String {
        if data.len() < 5 {
            return "ObjectID(invalid)".to_string();
        }

        let obj_id = u32::from_be_bytes([data[1], data[2], data[3], data[4]]);
        let (obj_type, instance) = decode_object_id(obj_id);

        let type_name = match obj_type {
            0 => "analog-input",
            1 => "analog-output",
            2 => "analog-value",
            3 => "binary-input",
            4 => "binary-output",
            5 => "binary-value",
            6 => "calendar",
            7 => "command",
            8 => "device",
            9 => "event-enrollment",
            10 => "file",
            11 => "group",
            12 => "loop",
            13 => "multi-state-input",
            14 => "multi-state-output",
            15 => "notification-class",
            16 => "program",
            17 => "schedule",
            18 => "averaging",
            19 => "multi-state-value",
            20 => "trend-log",
            21 => "life-safety-point",
            22 => "life-safety-zone",
            23 => "accumulator",
            24 => "pulse-converter",
            25 => "event-log",
            26 => "global-group",
            27 => "trend-log-multiple",
            28 => "load-control",
            29 => "structured-view",
            30 => "access-door",
            _ => "unknown",
        };

        format!("ObjectID({} {})", type_name, instance)
    }

    /// Format BACnet service choice for debugging
    pub fn format_service_choice(service_choice: u8) -> String {
        let service_name = match service_choice {
            // Confirmed services
            0 => "acknowledgeAlarm",
            1 => "confirmedCOVNotification",
            2 => "confirmedEventNotification",
            3 => "getAlarmSummary",
            4 => "getEnrollmentSummary",
            5 => "getEventInformation",
            6 => "atomicReadFile",
            7 => "atomicWriteFile",
            8 => "addListElement",
            9 => "removeListElement",
            10 => "createObject",
            11 => "deleteObject",
            12 => "readProperty",
            13 => "readPropertyConditional",
            14 => "readPropertyMultiple",
            15 => "writeProperty",
            16 => "writePropertyMultiple",
            17 => "deviceCommunicationControl",
            18 => "confirmedPrivateTransfer",
            19 => "confirmedTextMessage",
            20 => "reinitializeDevice",
            21 => "vtOpen",
            22 => "vtClose",
            23 => "vtData",
            24 => "authenticate",
            25 => "requestKey",
            26 => "readRange",
            27 => "lifeSafetyOperation",
            28 => "subscribeCOV",
            29 => "subscribeCOVProperty",
            30 => "getEventInformation",
            _ => "unknown",
        };

        format!("{}({})", service_name, service_choice)
    }

    /// Format BACnet error for debugging
    pub fn format_bacnet_error(error_class: u8, error_code: u8) -> String {
        let class_name = match error_class {
            0 => "device",
            1 => "object",
            2 => "property",
            3 => "resources",
            4 => "security",
            5 => "services",
            6 => "vt",
            7 => "communication",
            _ => "unknown",
        };

        format!("Error({} class, code {})", class_name, error_code)
    }

    /// Create a detailed hex dump with annotations
    pub fn annotated_hex_dump(data: &[u8], annotations: &[(usize, String)]) -> String {
        let mut result = String::new();
        let mut annotation_map: std::collections::HashMap<usize, String> =
            annotations.iter().cloned().collect();

        for (i, chunk) in data.chunks(16).enumerate() {
            let offset = i * 16;
            result.push_str(&format!("{:04X}: ", offset));

            // Hex bytes with spacing
            for (j, byte) in chunk.iter().enumerate() {
                if j == 8 {
                    result.push(' ');
                }
                result.push_str(&format!("{:02X} ", byte));
            }

            // Padding for incomplete lines
            for j in chunk.len()..16 {
                if j == 8 {
                    result.push(' ');
                }
                result.push_str("   ");
            }

            result.push_str(" |");

            // ASCII representation
            for byte in chunk {
                if byte.is_ascii_graphic() || *byte == b' ' {
                    result.push(*byte as char);
                } else {
                    result.push('.');
                }
            }

            result.push('|');

            // Check for annotations on this line
            for pos in offset..offset + chunk.len() {
                if let Some(annotation) = annotation_map.remove(&pos) {
                    result.push_str(&format!(" <- {}", annotation));
                    break;
                }
            }

            result.push('\n');
        }

        result
    }

    /// Debug formatter for BACnet APDU structure
    pub fn format_apdu_structure(data: &[u8]) -> String {
        if data.is_empty() {
            return "Empty APDU".to_string();
        }

        let mut result = String::new();
        result.push_str("APDU Structure:\n");

        let pdu_type = (data[0] >> 4) & 0x0F;
        let pdu_flags = data[0] & 0x0F;

        result.push_str(&format!(
            "  PDU Type: {} ({})",
            pdu_type,
            match pdu_type {
                0 => "Confirmed-Request",
                1 => "Unconfirmed-Request",
                2 => "Simple-ACK",
                3 => "Complex-ACK",
                4 => "Segment-ACK",
                5 => "Error",
                6 => "Reject",
                7 => "Abort",
                _ => "Reserved",
            }
        ));

        result.push_str(&format!("  PDU Flags: 0x{:X}\n", pdu_flags));

        match pdu_type {
            0 => {
                // Confirmed Request
                if data.len() >= 4 {
                    result.push_str(&format!("  Max Segments: {}\n", (pdu_flags >> 1) & 0x07));
                    result.push_str(&format!(
                        "  Max APDU: {}\n",
                        (pdu_flags & 0x01) | ((data[1] & 0xF0) >> 3)
                    ));
                    result.push_str(&format!("  Invoke ID: {}\n", data[1] & 0x0F));
                    if data.len() > 2 {
                        result.push_str(&format!(
                            "  Service Choice: {}\n",
                            format_service_choice(data[2])
                        ));
                    }
                }
            }
            1 => {
                // Unconfirmed Request
                if data.len() >= 2 {
                    result.push_str(&format!(
                        "  Service Choice: {}\n",
                        format_service_choice(data[1])
                    ));
                }
            }
            3 => {
                // Complex ACK
                if data.len() >= 3 {
                    result.push_str(&format!("  Invoke ID: {}\n", data[1]));
                    result.push_str(&format!(
                        "  Service Choice: {}\n",
                        format_service_choice(data[2])
                    ));
                }
            }
            5 => {
                // Error
                if data.len() >= 4 {
                    result.push_str(&format!("  Invoke ID: {}\n", data[1]));
                    result.push_str(&format!(
                        "  Service Choice: {}\n",
                        format_service_choice(data[2])
                    ));
                    result.push_str(&format!(
                        "  Error: {}\n",
                        format_bacnet_error(data[3], data[4])
                    ));
                }
            }
            _ => {
                result.push_str(&format!("  Raw data: {}\n", hex_dump(&data[1..], "    ")));
            }
        }

        result
    }

    /// Debug formatter for network layer (NPDU)
    pub fn format_npdu_structure(data: &[u8]) -> String {
        if data.is_empty() {
            return "Empty NPDU".to_string();
        }

        let mut result = String::new();
        result.push_str("NPDU Structure:\n");

        let version = data[0];
        result.push_str(&format!("  Version: {}\n", version));

        if data.len() < 2 {
            return result;
        }

        let control = data[1];
        result.push_str(&format!("  Control: 0x{:02X}\n", control));

        let has_dest = (control & 0x20) != 0;
        let has_src = (control & 0x08) != 0;
        let expecting_reply = (control & 0x04) != 0;
        let priority = control & 0x03;

        result.push_str(&format!("    Destination Present: {}\n", has_dest));
        result.push_str(&format!("    Source Present: {}\n", has_src));
        result.push_str(&format!("    Expecting Reply: {}\n", expecting_reply));
        result.push_str(&format!(
            "    Priority: {} ({})\n",
            priority,
            match priority {
                0 => "Normal",
                1 => "Urgent",
                2 => "Critical",
                3 => "Life Safety",
                _ => "Unknown",
            }
        ));

        let mut pos = 2;

        if has_dest && data.len() > pos + 2 {
            let dest_net = u16::from_be_bytes([data[pos], data[pos + 1]]);
            pos += 2;
            result.push_str(&format!("  Destination Network: {}\n", dest_net));

            if data.len() > pos {
                let dest_len = data[pos] as usize;
                pos += 1;
                if data.len() >= pos + dest_len {
                    let dest_addr = &data[pos..pos + dest_len];
                    pos += dest_len;
                    result.push_str(&format!("  Destination Address: {:02X?}\n", dest_addr));
                }
            }
        }

        if has_src && data.len() > pos + 2 {
            let src_net = u16::from_be_bytes([data[pos], data[pos + 1]]);
            pos += 2;
            result.push_str(&format!("  Source Network: {}\n", src_net));

            if data.len() > pos {
                let src_len = data[pos] as usize;
                pos += 1;
                if data.len() >= pos + src_len {
                    let src_addr = &data[pos..pos + src_len];
                    pos += src_len;
                    result.push_str(&format!("  Source Address: {:02X?}\n", src_addr));
                }
            }
        }

        if data.len() > pos {
            result.push_str(&format!("  Hop Count: {}\n", data[pos]));
            pos += 1;
        }

        if data.len() > pos {
            result.push_str(&format!("  APDU Length: {} bytes\n", data.len() - pos));
        }

        result
    }

    /// Debug formatter for BVLL (BACnet Virtual Link Layer)
    pub fn format_bvll_structure(data: &[u8]) -> String {
        if data.len() < 4 {
            return "Invalid BVLL (too short)".to_string();
        }

        let mut result = String::new();
        result.push_str("BVLL Structure:\n");

        let bvll_type = data[0];
        let function = data[1];
        let length = u16::from_be_bytes([data[2], data[3]]);

        result.push_str(&format!(
            "  Type: 0x{:02X} ({})\n",
            bvll_type,
            match bvll_type {
                0x81 => "BACnet/IP",
                _ => "Unknown",
            }
        ));

        result.push_str(&format!(
            "  Function: 0x{:02X} ({})\n",
            function,
            match function {
                0x00 => "Result",
                0x01 => "Write-BDT",
                0x02 => "Read-BDT",
                0x03 => "Read-BDT-Ack",
                0x04 => "Forwarded-NPDU",
                0x05 => "Register-Foreign-Device",
                0x06 => "Read-FDT",
                0x07 => "Read-FDT-Ack",
                0x08 => "Delete-FDT-Entry",
                0x09 => "Distribute-Broadcast-To-Network",
                0x0A => "Original-Unicast-NPDU",
                0x0B => "Original-Broadcast-NPDU",
                0x0C => "Secure-BVLL",
                _ => "Unknown",
            }
        ));

        result.push_str(&format!("  Length: {} bytes\n", length));

        if data.len() != length as usize {
            result.push_str(&format!("  WARNING: Actual length {} bytes\n", data.len()));
        }

        if data.len() > 4 {
            result.push_str(&format!("  Data Length: {} bytes\n", data.len() - 4));
        }

        result
    }
}

#[cfg(test)]
mod tests {
    use super::*;

    #[test]
    fn test_format_bytes() {
        assert_eq!(format_bytes(0), "0 B");
        assert_eq!(format_bytes(512), "512 B");
        assert_eq!(format_bytes(1024), "1.00 KB");
        assert_eq!(format_bytes(1536), "1.50 KB");
        assert_eq!(format_bytes(1048576), "1.00 MB");
        assert_eq!(format_bytes(1073741824), "1.00 GB");
    }

    #[test]
    fn test_circular_buffer() {
        let mut buffer = CircularBuffer::new(3);

        assert!(buffer.is_empty());
        assert_eq!(buffer.len(), 0);

        buffer.push(1);
        buffer.push(2);
        buffer.push(3);

        assert_eq!(buffer.items(), vec![1, 2, 3]);
        assert_eq!(buffer.len(), 3);

        // Test wraparound
        buffer.push(4);
        assert_eq!(buffer.items(), vec![2, 3, 4]);

        buffer.push(5);
        assert_eq!(buffer.items(), vec![3, 4, 5]);
    }

    #[test]
    fn test_retry_config() {
        let config = RetryConfig::default();

        assert_eq!(config.delay_for_attempt(0).as_millis(), 100);
        assert_eq!(config.delay_for_attempt(1).as_millis(), 200);
        assert_eq!(config.delay_for_attempt(2).as_millis(), 400);
        assert_eq!(config.delay_for_attempt(3).as_millis(), 800);

        // Test max delay
        assert_eq!(config.delay_for_attempt(10).as_millis(), 5000);
    }

    #[cfg(feature = "std")]
    #[test]
    fn test_parse_bacnet_address() {
        assert!(parse_bacnet_address("192.168.1.100:47808").is_ok());
        assert!(parse_bacnet_address("192.168.1.100").is_ok());
        assert!(parse_bacnet_address("invalid").is_err());
    }

    #[cfg(feature = "std")]
    #[test]
    fn test_communication_stats() {
        let mut stats = statistics::CommunicationStats::new();

        stats.record_sent(100);
        stats.record_received(150);

        assert_eq!(stats.messages_sent, 1);
        assert_eq!(stats.messages_received, 1);
        assert_eq!(stats.bytes_sent, 100);
        assert_eq!(stats.bytes_received, 150);
        assert_eq!(stats.success_rate(), 100.0);

        stats.record_error();
        stats.record_timeout();

        assert!(stats.success_rate() < 100.0);
    }

    #[cfg(feature = "std")]
    #[test]
    fn test_performance_monitor() {
        use std::thread;
        use std::time::Duration;

        let monitor = performance::PerformanceMonitor::new();

        {
            let _timer = performance::ScopedTimer::new(&monitor, "test_operation");
            thread::sleep(Duration::from_millis(10));
        }

        let metrics = monitor.get_metrics("test_operation").unwrap();
        assert_eq!(metrics.count, 1);
        assert!(metrics.last_duration_ms >= 10.0);
        assert_eq!(metrics.min_duration_ms, metrics.max_duration_ms);
    }

    #[test]
    fn test_debug_formatting() {
        // Test property value formatting
        let boolean_data = &[0x11, 0x01]; // Boolean true
        let formatted = debug::format_property_value(boolean_data);
        assert!(formatted.contains("Boolean(true)"));

        let real_data = &[0x44, 0x42, 0x28, 0x00, 0x00]; // Real 42.0
        let formatted = debug::format_property_value(real_data);
        assert!(formatted.contains("Real(42)"));

        // Test service choice formatting
        let formatted = debug::format_service_choice(12);
        assert!(formatted.contains("readProperty"));

        // Test error formatting
        let formatted = debug::format_bacnet_error(1, 2);
        assert!(formatted.contains("object"));
    }

    #[test]
    fn test_annotated_hex_dump() {
        let data = &[0x01, 0x02, 0x03, 0x04];
        let annotations = vec![(0, "Start".to_string()), (2, "Middle".to_string())];
        let result = debug::annotated_hex_dump(data, &annotations);

        assert!(result.contains("0000:"));
        assert!(result.contains("01 02 03 04"));
        assert!(result.contains("Start") || result.contains("Middle"));
    }
}<|MERGE_RESOLUTION|>--- conflicted
+++ resolved
@@ -81,9 +81,8 @@
 //! } // Timer automatically records duration
 //!
 //! // Get statistics
-//! if let Some(stats) = monitor.get_metrics("network_operation") {
-//!     println!("Average time: {:?}", stats.avg_duration_ms);
-//! }
+//! let stats = monitor.get_stats("network_operation");
+//! println!("Average time: {:?}", stats.average_duration());
 //! ```
 //!
 //! # Statistics Collection
@@ -96,8 +95,8 @@
 //! let mut stats = CommunicationStats::new();
 //!
 //! // Record successful operations
-//! stats.record_sent(1);
-//! stats.record_received(100); // 100 bytes received
+//! stats.record_request_sent();
+//! stats.record_response_received(100); // 100 bytes received
 //!
 //! // Record errors
 //! stats.record_timeout();
@@ -105,6 +104,7 @@
 //!
 //! // Get metrics
 //! println!("Success rate: {:.2}%", stats.success_rate() * 100.0);
+//! println!("Average response size: {} bytes", stats.average_response_size());
 //! ```
 //!
 //! # Debug Formatting
@@ -135,27 +135,27 @@
 //! Configurable retry strategies for reliable communication:
 //!
 //! ```rust
-//! use bacnet_rs::util::RetryConfig;
+//! use bacnet_rs::util::{RetryConfig, ExponentialBackoff};
+//! use std::time::Duration;
 //!
 //! let config = RetryConfig {
 //!     max_attempts: 3,
-//!     initial_delay_ms: 100,
-//!     max_delay_ms: 5000,
-//!     backoff_multiplier: 2.0,
+//!     initial_delay: Duration::from_millis(100),
+//!     max_delay: Duration::from_secs(5),
+//!     backoff_factor: 2.0,
 //! };
+//!
+//! let mut backoff = ExponentialBackoff::new(config);
 //!
 //! // Use in retry loop
 //! for attempt in 0..config.max_attempts {
 //!     match try_operation() {
 //!         Ok(result) => break,
 //!         Err(_) if attempt < config.max_attempts - 1 => {
-//!             let delay = config.delay_for_attempt(attempt);
+//!             let delay = backoff.next_delay();
 //!             std::thread::sleep(delay);
 //!         }
-//!         Err(e) => {
-//!             eprintln!("Error: {}", e.to_string());
-//!             break;
-//!         },
+//!         Err(e) => return Err(e),
 //!     }
 //! }
 //! # fn try_operation() -> Result<(), Box<dyn std::error::Error>> { Ok(()) }
@@ -177,8 +177,8 @@
 //!
 //! // Buffer contains the last 100 items
 //! assert_eq!(buffer.len(), 100);
-//! assert_eq!(buffer.items().get(0).unwrap(), "Event 50"); // Oldest remaining
-//! assert_eq!(buffer.items().get(99).unwrap(), "Event 149"); // Newest
+//! assert_eq!(buffer.get(0).unwrap(), "Event 50"); // Oldest remaining
+//! assert_eq!(buffer.get(99).unwrap(), "Event 149"); // Newest
 //! ```
 //!
 //! # No-std Compatibility
@@ -190,14 +190,12 @@
 //! extern crate alloc;
 //! use bacnet_rs::util::{crc16_mstp, encode_object_id};
 //!
-//! fn main() {
-//!     // CRC calculation works without std
-//!     let data = b"test";
-//!     let crc = crc16_mstp(data);
-//!
-//!     // Object ID encoding works without std
-//!     let encoded = encode_object_id(0, 42).unwrap();
-//! }
+//! // CRC calculation works without std
+//! let data = b"test";
+//! let crc = crc16_mstp(data);
+//!
+//! // Object ID encoding works without std
+//! let encoded = encode_object_id(0, 42).unwrap();
 //! ```
 
 // Debug formatting utilities
@@ -522,23 +520,11 @@
 
     impl Default for PerformanceMonitor {
         fn default() -> Self {
-<<<<<<< HEAD
-            Self::new()
-        }
-    }
-
-    impl PerformanceMonitor {
-        /// Create a new performance monitor
-        pub fn new() -> Self {
-=======
->>>>>>> fb61ab0d
             Self {
                 metrics: Arc::new(Mutex::new(HashMap::new())),
                 active_timers: Arc::new(Mutex::new(HashMap::new())),
             }
         }
-<<<<<<< HEAD
-=======
     }
 
     impl PerformanceMonitor {
@@ -546,7 +532,6 @@
         pub fn new() -> Self {
             Self::default()
         }
->>>>>>> fb61ab0d
 
         /// Start timing an operation
         pub fn start_timer(&self, operation: &str) {
@@ -619,11 +604,7 @@
         }
     }
 
-<<<<<<< HEAD
-    impl<'a> Drop for ScopedTimer<'a> {
-=======
     impl Drop for ScopedTimer<'_> {
->>>>>>> fb61ab0d
         fn drop(&mut self) {
             self.monitor.stop_timer(&self.operation);
         }
@@ -757,15 +738,6 @@
         global_stats: Arc<Mutex<CommunicationStats>>,
     }
 
-<<<<<<< HEAD
-    impl Default for StatsCollector {
-        fn default() -> Self {
-            Self::new()
-        }
-    }
-
-=======
->>>>>>> fb61ab0d
     #[cfg(feature = "std")]
     impl Default for StatsCollector {
         fn default() -> Self {
@@ -774,8 +746,6 @@
                 global_stats: Arc::new(Mutex::new(CommunicationStats::new())),
             }
         }
-<<<<<<< HEAD
-=======
     }
 
     #[cfg(feature = "std")]
@@ -784,7 +754,6 @@
         pub fn new() -> Self {
             Self::default()
         }
->>>>>>> fb61ab0d
 
         /// Get or create device statistics
         pub fn get_device_stats(&self, device_id: u32, address: String) -> DeviceStats {
@@ -834,13 +803,8 @@
     }
 }
 
-<<<<<<< HEAD
-// Additional utility functions
-
-=======
 /// Additional utility functions
 ///
->>>>>>> fb61ab0d
 /// Validate BACnet network number (0-65534, 65535 is broadcast)
 pub fn is_valid_network_number(_network: u16) -> bool {
     // All u16 values are valid network numbers
