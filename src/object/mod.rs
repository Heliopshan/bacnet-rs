//! BACnet Object Types and Property Management
//!
//! This module defines BACnet object types and their properties according to ASHRAE Standard 135.
//! Objects are the fundamental modeling concept in BACnet, representing physical and logical
//! entities in building automation systems such as sensors, actuators, controllers, and data points.
//!
//! # Overview
//!
//! BACnet objects are the core abstraction for all entities in a BACnet system. Each object consists of:
//!
//! - **Object Identifier**: A unique 32-bit identifier combining object type and instance number
//! - **Properties**: A collection of named values that describe the object's state, configuration, and behavior
//! - **Required Properties**: Properties that must be present in all instances of an object type
//! - **Optional Properties**: Properties that may be present depending on the implementation
//!
//! # Object Hierarchy
//!
//! Objects are organized into categories based on their function:
//!
//! ## Input Objects
//! - [`AnalogInput`](ObjectType::AnalogInput): Represents analog sensor readings (temperature, pressure, etc.)
//! - [`BinaryInput`](ObjectType::BinaryInput): Represents digital sensor states (on/off, open/closed)
//! - [`MultiStateInput`](ObjectType::MultiStateInput): Represents enumerated sensor states
//!
//! ## Output Objects  
//! - [`AnalogOutput`](ObjectType::AnalogOutput): Controls analog actuators (valve position, damper angle)
//! - [`BinaryOutput`](ObjectType::BinaryOutput): Controls digital actuators (pumps, fans, lights)
//! - [`MultiStateOutput`](ObjectType::MultiStateOutput): Controls multi-position actuators
//!
//! ## Value Objects
//! - [`AnalogValue`](ObjectType::AnalogValue): Software variables for calculations and setpoints
//! - [`BinaryValue`](ObjectType::BinaryValue): Software flags and status indicators
//! - [`MultiStateValue`](ObjectType::MultiStateValue): Software enumerated values
//!
//! ## System Objects
//! - [`Device`](ObjectType::Device): Represents a BACnet device (required in every device)
//! - [`Schedule`](ObjectType::Schedule): Time-based control schedules
//! - [`Calendar`](ObjectType::Calendar): Date-based event definitions
//! - [`TrendLog`](ObjectType::TrendLog): Historical data logging
//!
//! # Property System
//!
//! Properties are the attributes that describe an object's state and behavior. Common properties include:
//!
//! - **Present Value**: The current value or state of the object
//! - **Object Name**: A human-readable name for the object
//! - **Description**: Additional descriptive text
//! - **Units**: Engineering units for analog values
//! - **Reliability**: Indicates if the value is reliable
//!
//! # Examples
//!
//! ## Creating Object Identifiers
//!
//! ```rust
//! use bacnet_rs::object::{ObjectIdentifier, ObjectType};
//!
//! // Create an object identifier for analog input #1
//! let temp_sensor = ObjectIdentifier::new(ObjectType::AnalogInput, 1);
//! assert_eq!(temp_sensor.object_type, ObjectType::AnalogInput);
//! assert_eq!(temp_sensor.instance, 1);
//!
//! // Create device object (instance 123456)
//! let device = ObjectIdentifier::new(ObjectType::Device, 123456);
//! assert!(device.is_valid());
//! ```
//!
//! ## Working with Properties
//!
//! ```rust
//! use bacnet_rs::object::{PropertyIdentifier, PropertyValue};
//!
//! // Property identifiers for common properties
//! let present_value = PropertyIdentifier::PresentValue;
//! let object_name = PropertyIdentifier::ObjectName;
//! let units = PropertyIdentifier::OutputUnits;
//!
//! // Property values can represent different data types
//! let temperature = PropertyValue::Real(23.5);
//! let name = PropertyValue::CharacterString("Temperature Sensor".to_string());
//! let unit_enum = PropertyValue::Enumerated(64); // Degrees Celsius
//! ```
//!
//! ## Object Database Usage
//!
//! ```rust,no_run
//! use bacnet_rs::object::{database::ObjectDatabase, ObjectIdentifier, ObjectType, PropertyIdentifier, PropertyValue, Device, AnalogInput};
//!
//! let device = Device::new(0, "test_device".to_string());
//!
//! // Create an object database
//! let mut db = ObjectDatabase::new(device);
//!
//! // Add an object
//! let object = AnalogInput::new(1, "analog_input".to_string());
//! db.add_object(Box::new(object.clone())).expect("Failed to add object");
//!
//! // Set properties
<<<<<<< HEAD
//! db.set_property(object.identifier, PropertyIdentifier::ObjectName,
=======
//! db.set_property(obj_id, PropertyIdentifier::ObjectName,
>>>>>>> fb61ab0d
//!     PropertyValue::CharacterString("Room Temperature".to_string()))
//!     .expect("Failed to set property");
//!
//! // Read properties
//! let name = db.get_property(object.identifier, PropertyIdentifier::ObjectName)
//!     .expect("Property not found");
//! ```
//!
//! # Standards Compliance
//!
//! This implementation follows ASHRAE Standard 135-2020 and includes:
//!
//! - All standard object types defined in the specification
//! - Complete property identifier enumeration
//! - Proper object identifier encoding/decoding
//! - Thread-safe object database implementation

#[cfg(feature = "std")]
use std::error::Error;

#[cfg(feature = "std")]
use std::fmt;

#[cfg(not(feature = "std"))]
use core::fmt;

#[cfg(not(feature = "std"))]
use alloc::{string::String, vec::Vec};

/// Result type for object operations
#[cfg(feature = "std")]
pub type Result<T> = std::result::Result<T, ObjectError>;

#[cfg(not(feature = "std"))]
pub type Result<T> = core::result::Result<T, ObjectError>;

/// Errors that can occur with object operations
#[derive(Debug)]
pub enum ObjectError {
    /// Object not found
    NotFound,
    /// Property not found
    PropertyNotFound,
    /// Unknown property
    UnknownProperty,
    /// Property not writable
    PropertyNotWritable,
    /// Invalid property type
    InvalidPropertyType,
    /// Invalid property value
    InvalidValue(String),
    /// Write access denied
    WriteAccessDenied,
    /// Invalid object configuration
    InvalidConfiguration(String),
}

impl fmt::Display for ObjectError {
    fn fmt(&self, f: &mut fmt::Formatter<'_>) -> fmt::Result {
        match self {
            ObjectError::NotFound => write!(f, "Object not found"),
            ObjectError::PropertyNotFound => write!(f, "Property not found"),
            ObjectError::UnknownProperty => write!(f, "Unknown property"),
            ObjectError::PropertyNotWritable => write!(f, "Property not writable"),
            ObjectError::InvalidPropertyType => write!(f, "Invalid property type"),
            ObjectError::InvalidValue(msg) => write!(f, "Invalid value: {}", msg),
            ObjectError::WriteAccessDenied => write!(f, "Write access denied"),
            ObjectError::InvalidConfiguration(msg) => write!(f, "Invalid configuration: {}", msg),
        }
    }
}

#[cfg(feature = "std")]
impl Error for ObjectError {}

/// BACnet object types
#[derive(Debug, Clone, Copy, PartialEq, Eq, Hash)]
#[repr(u16)]
pub enum ObjectType {
    AnalogInput = 0,
    AnalogOutput = 1,
    AnalogValue = 2,
    BinaryInput = 3,
    BinaryOutput = 4,
    BinaryValue = 5,
    Calendar = 6,
    Command = 7,
    Device = 8,
    EventEnrollment = 9,
    File = 10,
    Group = 11,
    Loop = 12,
    MultiStateInput = 13,
    MultiStateOutput = 14,
    MultiStateValue = 19,
    NotificationClass = 15,
    Program = 16,
    Schedule = 17,
    Averaging = 18,
    TrendLog = 20,
    LifeSafetyPoint = 21,
    LifeSafetyZone = 22,
    Accumulator = 23,
    PulseConverter = 24,
    EventLog = 25,
    GlobalGroup = 26,
    TrendLogMultiple = 27,
    LoadControl = 28,
    StructuredView = 29,
    AccessDoor = 30,
    // ... many more standard types
    // Vendor specific range starts at 128
}

impl TryFrom<u16> for ObjectType {
    type Error = ObjectError;

    fn try_from(value: u16) -> Result<Self> {
        match value {
            0 => Ok(ObjectType::AnalogInput),
            1 => Ok(ObjectType::AnalogOutput),
            2 => Ok(ObjectType::AnalogValue),
            3 => Ok(ObjectType::BinaryInput),
            4 => Ok(ObjectType::BinaryOutput),
            5 => Ok(ObjectType::BinaryValue),
            6 => Ok(ObjectType::Calendar),
            7 => Ok(ObjectType::Command),
            8 => Ok(ObjectType::Device),
            9 => Ok(ObjectType::EventEnrollment),
            10 => Ok(ObjectType::File),
            11 => Ok(ObjectType::Group),
            12 => Ok(ObjectType::Loop),
            13 => Ok(ObjectType::MultiStateInput),
            14 => Ok(ObjectType::MultiStateOutput),
            15 => Ok(ObjectType::NotificationClass),
            16 => Ok(ObjectType::Program),
            17 => Ok(ObjectType::Schedule),
            18 => Ok(ObjectType::Averaging),
            19 => Ok(ObjectType::MultiStateValue),
            20 => Ok(ObjectType::TrendLog),
            21 => Ok(ObjectType::LifeSafetyPoint),
            22 => Ok(ObjectType::LifeSafetyZone),
            23 => Ok(ObjectType::Accumulator),
            24 => Ok(ObjectType::PulseConverter),
            25 => Ok(ObjectType::EventLog),
            26 => Ok(ObjectType::GlobalGroup),
            27 => Ok(ObjectType::TrendLogMultiple),
            28 => Ok(ObjectType::LoadControl),
            29 => Ok(ObjectType::StructuredView),
            30 => Ok(ObjectType::AccessDoor),
            _ => Err(ObjectError::InvalidValue(format!(
                "Unknown object type: {}",
                value
            ))),
        }
    }
}

/// BACnet property identifiers
#[derive(Debug, Clone, Copy, PartialEq, Eq, Hash)]
#[repr(u32)]
pub enum PropertyIdentifier {
    AcceptedModes = 175,
    AckedTransitions = 0,
    AckRequired = 1,
    Action = 2,
    ActionText = 3,
    ActiveText = 4,
    ActiveVtSessions = 5,
    AlarmValue = 6,
    AlarmValues = 7,
    All = 8,
    AllWritesSuccessful = 9,
    ApduSegmentTimeout = 10,
    ApduTimeout = 11,
    ApplicationSoftwareVersion = 12,
    Archive = 13,
    Bias = 14,
    ChangeOfStateCount = 15,
    ChangeOfStateTime = 16,
    // ... many more properties
    DatabaseRevision = 155,
    FirmwareRevision = 44,
    MaxApduLengthAccepted = 62,
    ModelName = 70,
    ObjectIdentifier = 75,
    ObjectList = 76,
    ObjectName = 77,
    ObjectType = 79,
    OutOfService = 81,
    OutputUnits = 82,
    PresentValue = 85,
    ProtocolRevision = 139,
    ProtocolVersion = 98,
    SegmentationSupported = 107,
    SystemStatus = 112,
    VendorIdentifier = 120,
    VendorName = 121,
    Priority = 86,
    PriorityArray = 87,
    ProcessIdentifier = 89,
    ProgramChange = 90,
    ProgramLocation = 91,
    ProgramState = 92,
    ProportionalConstant = 93,
    ProportionalConstantUnits = 94,
    // ... continues with many more properties
}

/// Object identifier (type + instance number)
#[derive(Debug, Clone, Copy, PartialEq, Eq, Hash)]
pub struct ObjectIdentifier {
    pub object_type: ObjectType,
    pub instance: u32,
}

impl ObjectIdentifier {
    /// Create a new object identifier
    pub fn new(object_type: ObjectType, instance: u32) -> Self {
        Self {
            object_type,
            instance,
        }
    }

    /// Check if instance number is valid (0-4194302)
    pub fn is_valid(&self) -> bool {
        self.instance <= 0x3FFFFF
    }
}

/// Trait for all BACnet objects
pub trait BacnetObject: Send + Sync {
    /// Get the object identifier
    fn identifier(&self) -> ObjectIdentifier;

    /// Get a property value
    fn get_property(&self, property: PropertyIdentifier) -> Result<PropertyValue>;

    /// Set a property value
    fn set_property(&mut self, property: PropertyIdentifier, value: PropertyValue) -> Result<()>;

    /// Check if property is writable
    fn is_property_writable(&self, property: PropertyIdentifier) -> bool;

    /// Get list of all properties
    fn property_list(&self) -> Vec<PropertyIdentifier>;
}

/// Property values can be of various types
#[derive(Debug, Clone)]
pub enum PropertyValue {
    Null,
    Boolean(bool),
    UnsignedInteger(u32),
    SignedInt(i32),
    Real(f32),
    Double(f64),
    OctetString(Vec<u8>),
    CharacterString(String),
    BitString(Vec<bool>),
    Enumerated(u32),
    Date(Date),
    Time(Time),
    ObjectIdentifier(ObjectIdentifier),
    Array(Vec<PropertyValue>),
    List(Vec<PropertyValue>),
}

/// BACnet date representation
#[derive(Debug, Clone, Copy, PartialEq, Eq)]
pub struct Date {
    pub year: u16,   // 1900-2155, 255 = unspecified
    pub month: u8,   // 1-12, 13 = odd months, 14 = even months, 255 = unspecified
    pub day: u8,     // 1-31, 32 = last day of month, 255 = unspecified
    pub weekday: u8, // 1-7 (Mon-Sun), 255 = unspecified
}

/// BACnet time representation
#[derive(Debug, Clone, Copy, PartialEq, Eq)]
pub struct Time {
    pub hour: u8,       // 0-23, 255 = unspecified
    pub minute: u8,     // 0-59, 255 = unspecified
    pub second: u8,     // 0-59, 255 = unspecified
    pub hundredths: u8, // 0-99, 255 = unspecified
}

/// Device object implementation
#[derive(Debug, Clone)]
pub struct Device {
    /// Object identifier
    pub identifier: ObjectIdentifier,
    /// Object name (required property)
    pub object_name: String,
    /// Object type (always Device)
    pub object_type: ObjectType,
    /// System status
    pub system_status: DeviceStatus,
    /// Vendor name
    pub vendor_name: String,
    /// Vendor identifier
    pub vendor_identifier: u16,
    /// Model name
    pub model_name: String,
    /// Firmware revision
    pub firmware_revision: String,
    /// Application software version
    pub application_software_version: String,
    /// Protocol version (always 1)
    pub protocol_version: u8,
    /// Protocol revision
    pub protocol_revision: u8,
    /// Protocol services supported
    pub protocol_services_supported: ProtocolServicesSupported,
    /// Object types supported
    pub object_types_supported: Vec<ObjectType>,
    /// Maximum APDU length accepted
    pub max_apdu_length_accepted: u16,
    /// Segmentation support
    pub segmentation_supported: Segmentation,
    /// Device address binding (for routing)
    pub device_address_binding: Vec<AddressBinding>,
    /// Database revision
    pub database_revision: u32,
}

impl Device {
    /// Create a new Device object
    pub fn new(instance: u32, object_name: String) -> Self {
        Self {
            identifier: ObjectIdentifier::new(ObjectType::Device, instance),
            object_name,
            object_type: ObjectType::Device,
            system_status: DeviceStatus::Operational,
            vendor_name: String::from("BACnet-RS"),
            vendor_identifier: 999, // Reserved for ASHRAE - appropriate for open-source implementations
            model_name: String::from("Rust BACnet Device"),
            firmware_revision: String::from("1.0.0"),
            application_software_version: String::from("0.2.1"),
            protocol_version: 1,
            protocol_revision: 22, // Current BACnet protocol revision
            protocol_services_supported: ProtocolServicesSupported::default(),
            object_types_supported: vec![ObjectType::Device],
            max_apdu_length_accepted: 1476,
            segmentation_supported: Segmentation::Both,
            device_address_binding: Vec::new(),
            database_revision: 1,
        }
    }

    /// Add an object type to the supported list
    pub fn add_supported_object_type(&mut self, object_type: ObjectType) {
        if !self.object_types_supported.contains(&object_type) {
            self.object_types_supported.push(object_type);
        }
    }

    /// Get the vendor information for this device
    pub fn get_vendor_info(&self) -> Option<crate::vendor::VendorInfo> {
        crate::vendor::get_vendor_info(self.vendor_identifier)
    }

    /// Get the official vendor name from the vendor ID
    pub fn get_official_vendor_name(&self) -> Option<&'static str> {
        crate::vendor::get_vendor_name(self.vendor_identifier)
    }

    /// Set vendor information using an official vendor ID
    pub fn set_vendor_by_id(&mut self, vendor_id: u16) -> Result<()> {
        if let Some(vendor_info) = crate::vendor::get_vendor_info(vendor_id) {
            self.vendor_identifier = vendor_id;
            self.vendor_name = vendor_info.name.to_string();
            Ok(())
        } else {
            Err(ObjectError::InvalidPropertyType)
        }
    }

    /// Set vendor information with custom name (preserves vendor ID)
    pub fn set_vendor_name(&mut self, name: String) {
        self.vendor_name = name;
    }

    /// Check if the current vendor ID is officially assigned
    pub fn is_vendor_id_official(&self) -> bool {
        crate::vendor::is_vendor_id_assigned(self.vendor_identifier)
            && !crate::vendor::is_vendor_id_reserved(self.vendor_identifier)
    }

    /// Check if the current vendor ID is reserved for testing
    pub fn is_vendor_id_test(&self) -> bool {
        crate::vendor::is_vendor_id_reserved(self.vendor_identifier)
    }

    /// Get a formatted string showing vendor information
    pub fn format_vendor_display(&self) -> String {
        crate::vendor::format_vendor_display(self.vendor_identifier)
    }
}

impl BacnetObject for Device {
    fn identifier(&self) -> ObjectIdentifier {
        self.identifier
    }

    fn get_property(&self, property: PropertyIdentifier) -> Result<PropertyValue> {
        match property {
            PropertyIdentifier::ObjectIdentifier => {
                Ok(PropertyValue::ObjectIdentifier(self.identifier))
            }
            PropertyIdentifier::ObjectName => {
                Ok(PropertyValue::CharacterString(self.object_name.clone()))
            }
            PropertyIdentifier::ObjectType => {
                Ok(PropertyValue::Enumerated(self.object_type as u32))
            }
            PropertyIdentifier::SystemStatus => {
                Ok(PropertyValue::Enumerated(self.system_status as u32))
            }
            PropertyIdentifier::VendorName => {
                Ok(PropertyValue::CharacterString(self.vendor_name.clone()))
            }
            PropertyIdentifier::VendorIdentifier => Ok(PropertyValue::UnsignedInteger(
                self.vendor_identifier as u32,
            )),
            PropertyIdentifier::ModelName => {
                Ok(PropertyValue::CharacterString(self.model_name.clone()))
            }
            PropertyIdentifier::FirmwareRevision => Ok(PropertyValue::CharacterString(
                self.firmware_revision.clone(),
            )),
            PropertyIdentifier::ApplicationSoftwareVersion => Ok(PropertyValue::CharacterString(
                self.application_software_version.clone(),
            )),
            PropertyIdentifier::ProtocolVersion => {
                Ok(PropertyValue::UnsignedInteger(self.protocol_version as u32))
            }
            PropertyIdentifier::ProtocolRevision => Ok(PropertyValue::UnsignedInteger(
                self.protocol_revision as u32,
            )),
            PropertyIdentifier::MaxApduLengthAccepted => Ok(PropertyValue::UnsignedInteger(
                self.max_apdu_length_accepted as u32,
            )),
            PropertyIdentifier::SegmentationSupported => Ok(PropertyValue::Enumerated(
                self.segmentation_supported as u32,
            )),
            PropertyIdentifier::DatabaseRevision => {
                Ok(PropertyValue::UnsignedInteger(self.database_revision))
            }
            _ => Err(ObjectError::UnknownProperty),
        }
    }

    fn set_property(&mut self, property: PropertyIdentifier, value: PropertyValue) -> Result<()> {
        match property {
            PropertyIdentifier::ObjectName => {
                if let PropertyValue::CharacterString(name) = value {
                    self.object_name = name;
                    Ok(())
                } else {
                    Err(ObjectError::InvalidPropertyType)
                }
            }
            PropertyIdentifier::VendorName => {
                if let PropertyValue::CharacterString(name) = value {
                    self.vendor_name = name;
                    Ok(())
                } else {
                    Err(ObjectError::InvalidPropertyType)
                }
            }
            PropertyIdentifier::ModelName => {
                if let PropertyValue::CharacterString(name) = value {
                    self.model_name = name;
                    Ok(())
                } else {
                    Err(ObjectError::InvalidPropertyType)
                }
            }
            PropertyIdentifier::FirmwareRevision => {
                if let PropertyValue::CharacterString(revision) = value {
                    self.firmware_revision = revision;
                    Ok(())
                } else {
                    Err(ObjectError::InvalidPropertyType)
                }
            }
            PropertyIdentifier::ApplicationSoftwareVersion => {
                if let PropertyValue::CharacterString(version) = value {
                    self.application_software_version = version;
                    Ok(())
                } else {
                    Err(ObjectError::InvalidPropertyType)
                }
            }
            PropertyIdentifier::DatabaseRevision => {
                if let PropertyValue::UnsignedInteger(revision) = value {
                    self.database_revision = revision;
                    Ok(())
                } else {
                    Err(ObjectError::InvalidPropertyType)
                }
            }
            _ => Err(ObjectError::PropertyNotWritable),
        }
    }

    fn is_property_writable(&self, property: PropertyIdentifier) -> bool {
        matches!(
            property,
            PropertyIdentifier::ObjectName
                | PropertyIdentifier::VendorName
                | PropertyIdentifier::ModelName
                | PropertyIdentifier::FirmwareRevision
                | PropertyIdentifier::ApplicationSoftwareVersion
                | PropertyIdentifier::DatabaseRevision
        )
    }

    fn property_list(&self) -> Vec<PropertyIdentifier> {
        vec![
            PropertyIdentifier::ObjectIdentifier,
            PropertyIdentifier::ObjectName,
            PropertyIdentifier::ObjectType,
            PropertyIdentifier::SystemStatus,
            PropertyIdentifier::VendorName,
            PropertyIdentifier::VendorIdentifier,
            PropertyIdentifier::ModelName,
            PropertyIdentifier::FirmwareRevision,
            PropertyIdentifier::ApplicationSoftwareVersion,
            PropertyIdentifier::ProtocolVersion,
            PropertyIdentifier::ProtocolRevision,
            PropertyIdentifier::MaxApduLengthAccepted,
            PropertyIdentifier::SegmentationSupported,
            PropertyIdentifier::DatabaseRevision,
        ]
    }
}

/// Device status enumeration
#[derive(Debug, Clone, Copy, PartialEq, Eq)]
#[repr(u32)]
pub enum DeviceStatus {
    Operational = 0,
    OperationalReadOnly = 1,
    DownloadRequired = 2,
    DownloadInProgress = 3,
    NonOperational = 4,
    BackupInProgress = 5,
}

/// Segmentation support enumeration
#[derive(Debug, Clone, Copy, PartialEq, Eq)]
#[repr(u32)]
pub enum Segmentation {
    Both = 0,
    Transmit = 1,
    Receive = 2,
    NoSegmentation = 3,
}

/// Protocol services supported bitfield
#[derive(Debug, Clone, Default)]
pub struct ProtocolServicesSupported {
    pub bits: [u8; 5], // 40 bits for all BACnet services
}

impl ProtocolServicesSupported {
    /// Set a service as supported
    pub fn set_service(&mut self, service: u8, supported: bool) {
        if service < 40 {
            let byte_index = service / 8;
            let bit_index = service % 8;
            if supported {
                self.bits[byte_index as usize] |= 1 << bit_index;
            } else {
                self.bits[byte_index as usize] &= !(1 << bit_index);
            }
        }
    }

    /// Check if a service is supported
    pub fn is_service_supported(&self, service: u8) -> bool {
        if service < 40 {
            let byte_index = service / 8;
            let bit_index = service % 8;
            (self.bits[byte_index as usize] & (1 << bit_index)) != 0
        } else {
            false
        }
    }
}

/// Address binding for device routing
#[derive(Debug, Clone)]
pub struct AddressBinding {
    pub device_identifier: ObjectIdentifier,
    pub network_address: Vec<u8>,
}

/// Analog object types (AI, AO, AV)
pub mod analog;
/// Binary object types (BI, BO, BV)
pub mod binary;
/// Object database for managing BACnet objects
#[cfg(feature = "std")]
pub mod database;
/// File object type
pub mod file;
/// Multi-state object types (MSI, MSO, MSV)
pub mod multistate;

pub use analog::{
    AnalogInput, AnalogOutput, AnalogValue, EngineeringUnits, EventState, Reliability,
};
pub use binary::{BinaryInput, BinaryOutput, BinaryPV, BinaryValue, Polarity};
pub use file::{File, FileAccessMethod};
pub use multistate::{MultiStateInput, MultiStateOutput, MultiStateValue};

#[cfg(feature = "std")]
pub use database::{DatabaseBuilder, DatabaseStatistics, ObjectDatabase};

#[cfg(test)]
mod tests {
    use super::*;

    #[test]
    fn test_device_creation() {
        let device = Device::new(123, "Test Device".to_string());
        assert_eq!(device.identifier.instance, 123);
        assert_eq!(device.object_name, "Test Device");
        assert_eq!(device.object_type, ObjectType::Device);
    }

    #[test]
    fn test_device_properties() {
        let mut device = Device::new(456, "Property Test".to_string());

        // Test getting properties
        let name = device.get_property(PropertyIdentifier::ObjectName).unwrap();
        if let PropertyValue::CharacterString(n) = name {
            assert_eq!(n, "Property Test");
        } else {
            panic!("Expected CharacterString");
        }

        // Test setting properties
        device
            .set_property(
                PropertyIdentifier::ObjectName,
                PropertyValue::CharacterString("New Name".to_string()),
            )
            .unwrap();

        let name = device.get_property(PropertyIdentifier::ObjectName).unwrap();
        if let PropertyValue::CharacterString(n) = name {
            assert_eq!(n, "New Name");
        } else {
            panic!("Expected CharacterString");
        }
    }

    #[test]
    fn test_protocol_services_supported() {
        let mut services = ProtocolServicesSupported::default();

        // Set some services as supported
        services.set_service(0, true); // Acknowledge-Alarm
        services.set_service(12, true); // Read-Property
        services.set_service(15, true); // Write-Property

        assert!(services.is_service_supported(0));
        assert!(services.is_service_supported(12));
        assert!(services.is_service_supported(15));
        assert!(!services.is_service_supported(1));
        assert!(!services.is_service_supported(13));
    }
}<|MERGE_RESOLUTION|>--- conflicted
+++ resolved
@@ -73,7 +73,7 @@
 //! // Property identifiers for common properties
 //! let present_value = PropertyIdentifier::PresentValue;
 //! let object_name = PropertyIdentifier::ObjectName;
-//! let units = PropertyIdentifier::OutputUnits;
+//! let units = PropertyIdentifier::Units;
 //!
 //! // Property values can represent different data types
 //! let temperature = PropertyValue::Real(23.5);
@@ -84,28 +84,22 @@
 //! ## Object Database Usage
 //!
 //! ```rust,no_run
-//! use bacnet_rs::object::{database::ObjectDatabase, ObjectIdentifier, ObjectType, PropertyIdentifier, PropertyValue, Device, AnalogInput};
-//!
-//! let device = Device::new(0, "test_device".to_string());
+//! use bacnet_rs::object::{database::ObjectDatabase, ObjectIdentifier, ObjectType, PropertyIdentifier, PropertyValue};
 //!
 //! // Create an object database
-//! let mut db = ObjectDatabase::new(device);
+//! let mut db = ObjectDatabase::new();
 //!
 //! // Add an object
-//! let object = AnalogInput::new(1, "analog_input".to_string());
-//! db.add_object(Box::new(object.clone())).expect("Failed to add object");
+//! let obj_id = ObjectIdentifier::new(ObjectType::AnalogInput, 1);
+//! db.add_object(obj_id).expect("Failed to add object");
 //!
 //! // Set properties
-<<<<<<< HEAD
-//! db.set_property(object.identifier, PropertyIdentifier::ObjectName,
-=======
 //! db.set_property(obj_id, PropertyIdentifier::ObjectName,
->>>>>>> fb61ab0d
 //!     PropertyValue::CharacterString("Room Temperature".to_string()))
 //!     .expect("Failed to set property");
 //!
 //! // Read properties
-//! let name = db.get_property(object.identifier, PropertyIdentifier::ObjectName)
+//! let name = db.get_property(obj_id, PropertyIdentifier::ObjectName)
 //!     .expect("Property not found");
 //! ```
 //!
