--- conflicted
+++ resolved
@@ -22,11 +22,7 @@
 //!
 //! # async fn example() -> Result<(), Box<dyn std::error::Error>> {
 //! // Create a BACnet client
-<<<<<<< HEAD
-//! let mut client = BacnetClient::new()?;
-=======
 //! let mut client = BacnetClient::new("0.0.0.0:47808").await?;
->>>>>>> fb61ab0d
 //!
 //! // Discover devices on the network
 //! let devices = client.who_is_scan(std::time::Duration::from_secs(5)).await?;
