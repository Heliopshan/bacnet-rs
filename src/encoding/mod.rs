//! BACnet Encoding and Decoding Utilities
//!
//! This module provides comprehensive functionality for encoding and decoding BACnet protocol data
//! according to ASHRAE Standard 135. It handles the serialization and deserialization of all
//! BACnet data types, application tags, and protocol structures.
//!
//! # Overview
//!
//! The BACnet encoding system uses a tag-length-value (TLV) format where each data element
//! consists of:
//!
//! - **Tag**: Identifies the data type and context
//! - **Length**: Specifies the length of the value (for variable-length types)
//! - **Value**: The actual data content
//!
//! This module provides functionality for:
//!
//! - **Primitive Types**: Boolean, Unsigned/Signed integers, Real numbers, Double precision, etc.
//! - **String Types**: Character strings, Bit strings, Octet strings
//! - **Time Types**: Date, Time, DateTime values
//! - **Object Types**: Object identifiers, Property identifiers
//! - **Constructed Types**: Arrays, Lists, Sequences
//! - **Context Tags**: Application-specific encoding contexts
//!
//! # Application Tags
//!
//! BACnet defines standard application tags for common data types:
//!
//! | Tag | Type | Description |
//! |-----|------|-------------|
//! | 0 | Null | No value |
//! | 1 | Boolean | True/False |
//! | 2 | Unsigned Integer | 8, 16, 24, or 32-bit unsigned |
//! | 3 | Signed Integer | 8, 16, 24, or 32-bit signed |
//! | 4 | Real | 32-bit IEEE 754 float |
//! | 5 | Double | 64-bit IEEE 754 double |
//! | 6 | Octet String | Arbitrary byte sequence |
//! | 7 | Character String | Text with encoding indicator |
//! | 8 | Bit String | Bit field with unused bits count |
//! | 9 | Enumerated | Unsigned integer representing enumeration |
//! | 10 | Date | Year, month, day, day-of-week |
//! | 11 | Time | Hour, minute, second, hundredths |
//! | 12 | Object Identifier | Object type and instance |
//!
//! # Examples
//!
//! ## Encoding Basic Types
//!
//! ```rust
//! use bacnet_rs::encoding::{encode_unsigned, encode_real, encode_boolean};
//!
//! let mut buffer = Vec::new();
//!
//! // Encode an unsigned integer
//! encode_unsigned(&mut buffer, 42).unwrap();
//!
//! // Encode a real number
//! encode_real(&mut buffer, 23.5).unwrap();
//!
//! // Encode a boolean
//! encode_boolean(&mut buffer, true).unwrap();
//!
//! println!("Encoded {} bytes", buffer.len());
//! ```
//!
//! ## Decoding Basic Types
//!
//! ```rust
//! use bacnet_rs::encoding::{decode_unsigned, decode_real, ApplicationTag};
//!
//! // Sample encoded data (tag + value)
//! let data = vec![0x21, 0x2A]; // Unsigned integer 42
//!
//! // Decode the value
//! let (value, consumed) = decode_unsigned(&data).unwrap();
//! assert_eq!(value, 42);
//! assert_eq!(consumed, 2);
//! ```
//!
//! ## Working with Application Tags
//!
//! ```rust
//! use bacnet_rs::encoding::{ApplicationTag, decode_application_tag};
//!
//! let data = vec![0x21, 0x2A]; // Unsigned integer
//! let (tag, _, _) = decode_application_tag(&data).unwrap();
//! assert_eq!(tag, ApplicationTag::UnsignedInt);
//! ```
//!
//! ## Context-Specific Encoding
//!
//! ```rust
//! use bacnet_rs::encoding::{encode_context_unsigned, decode_context_unsigned};
//!
//! // Encode with context tag 3
//! let buffer = encode_context_unsigned(1000, 3).unwrap();
//!
//! // Decode with expected context tag 3
//! let (value, consumed) = decode_context_unsigned(&buffer, 3).unwrap();
//! assert_eq!(value, 1000);
//! ```
//!
//! # Error Handling
//!
//! Encoding operations can fail for several reasons:
//!
//! - **Buffer Overflow**: Output buffer is too small
//! - **Invalid Data**: Input data is malformed or invalid
//! - **Type Mismatch**: Data doesn't match expected type
//! - **Length Error**: Incorrect length fields
//!
//! ```rust
//! use bacnet_rs::encoding::{EncodingError, decode_unsigned};
//!
//! let invalid_data = vec![0x21]; // Missing value byte
//! match decode_unsigned(&invalid_data) {
//!     Ok((value, _)) => println!("Value: {}", value),
//!     Err(EncodingError::UnexpectedEndOfData) => println!("Not enough data"),
//!     Err(e) => println!("Other error: {:?}", e),
//! }
//! ```
//!
//! # Performance Notes
//!
//! - Encoding functions write directly to provided buffers for efficiency
//! - Decoding functions return both the decoded value and bytes consumed
//! - No dynamic allocation is required for basic encoding/decoding operations
//! - Context tag validation is performed during decoding for safety

#[cfg(feature = "std")]
use std::error::Error;

#[cfg(not(feature = "std"))]
use core::fmt;

#[cfg(feature = "std")]
use std::fmt;

#[cfg(not(feature = "std"))]
use alloc::{string::String, vec::Vec};

/// Result type for encoding operations
#[cfg(feature = "std")]
pub type Result<T> = std::result::Result<T, EncodingError>;

#[cfg(not(feature = "std"))]
pub type Result<T> = core::result::Result<T, EncodingError>;

/// Errors that can occur during encoding/decoding operations
#[derive(Debug, Clone)]
pub enum EncodingError {
    /// Buffer overflow during encoding
    BufferOverflow,
    /// Buffer underflow during decoding
    BufferUnderflow,
    /// Invalid tag number encountered
    InvalidTag,
    /// Invalid length value
    InvalidLength,
    /// Unexpected end of data during decoding
    UnexpectedEndOfData,
    /// Invalid encoding format
    InvalidFormat(String),
    /// Value out of valid range
    ValueOutOfRange,
}

impl fmt::Display for EncodingError {
    fn fmt(&self, f: &mut fmt::Formatter<'_>) -> fmt::Result {
        match self {
            EncodingError::BufferOverflow => write!(f, "Buffer overflow during encoding"),
            EncodingError::BufferUnderflow => write!(f, "Buffer underflow during decoding"),
            EncodingError::InvalidTag => write!(f, "Invalid tag number encountered"),
            EncodingError::InvalidLength => write!(f, "Invalid length value"),
            EncodingError::UnexpectedEndOfData => write!(f, "Unexpected end of data"),
            EncodingError::InvalidFormat(msg) => write!(f, "Invalid format: {}", msg),
            EncodingError::ValueOutOfRange => write!(f, "Value out of valid range"),
        }
    }
}

#[cfg(feature = "std")]
impl Error for EncodingError {}

/// BACnet application tag numbers
#[derive(Debug, Clone, Copy, PartialEq, Eq)]
#[repr(u8)]
pub enum ApplicationTag {
    Null = 0,
    Boolean = 1,
    UnsignedInt = 2,
    SignedInt = 3,
    Real = 4,
    Double = 5,
    OctetString = 6,
    CharacterString = 7,
    BitString = 8,
    Enumerated = 9,
    Date = 10,
    Time = 11,
    ObjectIdentifier = 12,
    Reserved13 = 13,
    Reserved14 = 14,
    Reserved15 = 15,
}

/// Encode a BACnet application tag
pub fn encode_application_tag(
    buffer: &mut Vec<u8>,
    tag: ApplicationTag,
    length: usize,
) -> Result<()> {
    let tag_byte = if length < 5 {
        (tag as u8) << 4 | (length as u8)
    } else {
        (tag as u8) << 4 | 5
    };

    buffer.push(tag_byte);

    if length >= 5 {
        if length < 254 {
            buffer.push(length as u8);
        } else if length < 65536 {
            buffer.push(254);
            buffer.extend_from_slice(&(length as u16).to_be_bytes());
        } else {
            buffer.push(255);
            buffer.extend_from_slice(&(length as u32).to_be_bytes());
        }
    }

    Ok(())
}

/// Decode a BACnet application tag
pub fn decode_application_tag(data: &[u8]) -> Result<(ApplicationTag, usize, usize)> {
    if data.is_empty() {
        return Err(EncodingError::InvalidTag);
    }

    let tag_byte = data[0];
    let tag = ApplicationTag::try_from(tag_byte >> 4)?;
    let mut length = (tag_byte & 0x0F) as usize;
    let mut consumed = 1;

    if length == 5 {
        if data.len() < 2 {
            return Err(EncodingError::BufferUnderflow);
        }

        let len_byte = data[1];
        consumed += 1;

<<<<<<< HEAD
        if len_byte < 254 {
            length = len_byte as usize;
        } else if len_byte == 254 {
            if data.len() < 4 {
                return Err(EncodingError::BufferUnderflow);
=======
        match len_byte {
            0..=253 => {
                length = len_byte as usize;
>>>>>>> fb61ab0d
            }
            254 => {
                if data.len() < 4 {
                    return Err(EncodingError::BufferUnderflow);
                }
                length = u16::from_be_bytes([data[2], data[3]]) as usize;
                consumed += 2;
            }
            255 => {
                if data.len() < 6 {
                    return Err(EncodingError::BufferUnderflow);
                }
                length = u32::from_be_bytes([data[2], data[3], data[4], data[5]]) as usize;
                consumed += 4;
            }
        }
    }

    Ok((tag, length, consumed))
}

/// Encode a BACnet boolean value
pub fn encode_boolean(buffer: &mut Vec<u8>, value: bool) -> Result<()> {
    encode_application_tag(buffer, ApplicationTag::Boolean, if value { 1 } else { 0 })?;
    Ok(())
}

/// Decode a BACnet boolean value
pub fn decode_boolean(data: &[u8]) -> Result<(bool, usize)> {
    let (tag, length, consumed) = decode_application_tag(data)?;

    if tag != ApplicationTag::Boolean {
        return Err(EncodingError::InvalidTag);
    }

    let value = match length {
        0 => false,
        1 => true,
        _ => return Err(EncodingError::InvalidLength),
    };

    Ok((value, consumed))
}

/// Encode a BACnet unsigned integer
pub fn encode_unsigned(buffer: &mut Vec<u8>, value: u32) -> Result<()> {
    let bytes = if value == 0 {
        vec![0]
    } else if value <= 0xFF {
        vec![value as u8]
    } else if value <= 0xFFFF {
        (value as u16).to_be_bytes().to_vec()
    } else if value <= 0xFFFFFF {
        let bytes = value.to_be_bytes();
        bytes[1..].to_vec()
    } else {
        value.to_be_bytes().to_vec()
    };

    encode_application_tag(buffer, ApplicationTag::UnsignedInt, bytes.len())?;
    buffer.extend_from_slice(&bytes);
    Ok(())
}

/// Decode a BACnet unsigned integer
pub fn decode_unsigned(data: &[u8]) -> Result<(u32, usize)> {
    let (tag, length, mut consumed) = decode_application_tag(data)?;

    if tag != ApplicationTag::UnsignedInt {
        return Err(EncodingError::InvalidTag);
    }

    if data.len() < consumed + length {
        return Err(EncodingError::BufferUnderflow);
    }

    let value = match length {
        1 => data[consumed] as u32,
        2 => u16::from_be_bytes([data[consumed], data[consumed + 1]]) as u32,
        3 => {
            let bytes = [0, data[consumed], data[consumed + 1], data[consumed + 2]];
            u32::from_be_bytes(bytes)
        }
        4 => u32::from_be_bytes([
            data[consumed],
            data[consumed + 1],
            data[consumed + 2],
            data[consumed + 3],
        ]),
        _ => return Err(EncodingError::InvalidLength),
    };

    consumed += length;
    Ok((value, consumed))
}

/// Encode a BACnet signed integer
pub fn encode_signed(buffer: &mut Vec<u8>, value: i32) -> Result<()> {
    let bytes = if (-128..=127).contains(&value) {
        vec![value as u8]
    } else if (-32768..=32767).contains(&value) {
        (value as i16).to_be_bytes().to_vec()
    } else if (-8388608..=8388607).contains(&value) {
        let bytes = value.to_be_bytes();
        bytes[1..].to_vec()
    } else {
        value.to_be_bytes().to_vec()
    };

    encode_application_tag(buffer, ApplicationTag::SignedInt, bytes.len())?;
    buffer.extend_from_slice(&bytes);
    Ok(())
}

/// Decode a BACnet signed integer
pub fn decode_signed(data: &[u8]) -> Result<(i32, usize)> {
    let (tag, length, mut consumed) = decode_application_tag(data)?;

    if tag != ApplicationTag::SignedInt {
        return Err(EncodingError::InvalidTag);
    }

    if data.len() < consumed + length {
        return Err(EncodingError::BufferUnderflow);
    }

    let value = match length {
        1 => data[consumed] as i8 as i32,
        2 => i16::from_be_bytes([data[consumed], data[consumed + 1]]) as i32,
        3 => {
            let sign_extend = if data[consumed] & 0x80 != 0 {
                0xFF
            } else {
                0x00
            };
            let bytes = [
                sign_extend,
                data[consumed],
                data[consumed + 1],
                data[consumed + 2],
            ];
            i32::from_be_bytes(bytes)
        }
        4 => i32::from_be_bytes([
            data[consumed],
            data[consumed + 1],
            data[consumed + 2],
            data[consumed + 3],
        ]),
        _ => return Err(EncodingError::InvalidLength),
    };

    consumed += length;
    Ok((value, consumed))
}

/// Encode a BACnet real (float) value
pub fn encode_real(buffer: &mut Vec<u8>, value: f32) -> Result<()> {
    encode_application_tag(buffer, ApplicationTag::Real, 4)?;
    buffer.extend_from_slice(&value.to_be_bytes());
    Ok(())
}

/// Decode a BACnet real (float) value
pub fn decode_real(data: &[u8]) -> Result<(f32, usize)> {
    let (tag, length, mut consumed) = decode_application_tag(data)?;

    if tag != ApplicationTag::Real {
        return Err(EncodingError::InvalidTag);
    }

    if length != 4 {
        return Err(EncodingError::InvalidLength);
    }

    if data.len() < consumed + 4 {
        return Err(EncodingError::BufferUnderflow);
    }

    let value = f32::from_be_bytes([
        data[consumed],
        data[consumed + 1],
        data[consumed + 2],
        data[consumed + 3],
    ]);

    consumed += 4;
    Ok((value, consumed))
}

/// Encode a BACnet octet string
pub fn encode_octet_string(buffer: &mut Vec<u8>, value: &[u8]) -> Result<()> {
    encode_application_tag(buffer, ApplicationTag::OctetString, value.len())?;
    buffer.extend_from_slice(value);
    Ok(())
}

/// Decode a BACnet octet string
pub fn decode_octet_string(data: &[u8]) -> Result<(Vec<u8>, usize)> {
    let (tag, length, mut consumed) = decode_application_tag(data)?;

    if tag != ApplicationTag::OctetString {
        return Err(EncodingError::InvalidTag);
    }

    if data.len() < consumed + length {
        return Err(EncodingError::BufferUnderflow);
    }

    let value = data[consumed..consumed + length].to_vec();
    consumed += length;

    Ok((value, consumed))
}

/// Encode a BACnet character string
pub fn encode_character_string(buffer: &mut Vec<u8>, value: &str) -> Result<()> {
    let string_bytes = value.as_bytes();
    encode_application_tag(
        buffer,
        ApplicationTag::CharacterString,
        string_bytes.len() + 1,
    )?;
    buffer.push(0); // Character set encoding (0 = ANSI X3.4)
    buffer.extend_from_slice(string_bytes);
    Ok(())
}

/// Decode a BACnet character string
pub fn decode_character_string(data: &[u8]) -> Result<(String, usize)> {
    let (tag, length, mut consumed) = decode_application_tag(data)?;

    if tag != ApplicationTag::CharacterString {
        return Err(EncodingError::InvalidTag);
    }

    if data.len() < consumed + length || length == 0 {
        return Err(EncodingError::BufferUnderflow);
    }

    // Skip character set encoding byte
    let _encoding = data[consumed];
    consumed += 1;

    let string_data = &data[consumed..consumed + length - 1];
    let value = String::from_utf8(string_data.to_vec())
        .map_err(|_| EncodingError::InvalidFormat("Invalid UTF-8 string".to_string()))?;

    consumed += length - 1;

    Ok((value, consumed))
}

/// Encode a BACnet enumerated value
pub fn encode_enumerated(buffer: &mut Vec<u8>, value: u32) -> Result<()> {
    let bytes = if value <= 0xFF {
        vec![value as u8]
    } else if value <= 0xFFFF {
        (value as u16).to_be_bytes().to_vec()
    } else if value <= 0xFFFFFF {
        let bytes = value.to_be_bytes();
        bytes[1..].to_vec()
    } else {
        value.to_be_bytes().to_vec()
    };

    encode_application_tag(buffer, ApplicationTag::Enumerated, bytes.len())?;
    buffer.extend_from_slice(&bytes);
    Ok(())
}

/// Decode a BACnet enumerated value
pub fn decode_enumerated(data: &[u8]) -> Result<(u32, usize)> {
    let (tag, length, mut consumed) = decode_application_tag(data)?;

    if tag != ApplicationTag::Enumerated {
        return Err(EncodingError::InvalidTag);
    }

    if data.len() < consumed + length {
        return Err(EncodingError::BufferUnderflow);
    }

    let value = match length {
        1 => data[consumed] as u32,
        2 => u16::from_be_bytes([data[consumed], data[consumed + 1]]) as u32,
        3 => {
            let bytes = [0, data[consumed], data[consumed + 1], data[consumed + 2]];
            u32::from_be_bytes(bytes)
        }
        4 => u32::from_be_bytes([
            data[consumed],
            data[consumed + 1],
            data[consumed + 2],
            data[consumed + 3],
        ]),
        _ => return Err(EncodingError::InvalidLength),
    };

    consumed += length;
    Ok((value, consumed))
}

/// Encode a BACnet date
pub fn encode_date(buffer: &mut Vec<u8>, year: u16, month: u8, day: u8, weekday: u8) -> Result<()> {
    encode_application_tag(buffer, ApplicationTag::Date, 4)?;
    buffer.push(((year - 1900) % 256) as u8);
    buffer.push(month);
    buffer.push(day);
    buffer.push(weekday);
    Ok(())
}

/// Decode a BACnet date
pub fn decode_date(data: &[u8]) -> Result<((u16, u8, u8, u8), usize)> {
    let (tag, length, mut consumed) = decode_application_tag(data)?;

    if tag != ApplicationTag::Date {
        return Err(EncodingError::InvalidTag);
    }

    if length != 4 || data.len() < consumed + 4 {
        return Err(EncodingError::InvalidLength);
    }

    let year = if data[consumed] == 255 {
        255
    } else {
        1900 + data[consumed] as u16
    };
    let month = data[consumed + 1];
    let day = data[consumed + 2];
    let weekday = data[consumed + 3];

    consumed += 4;
    Ok(((year, month, day, weekday), consumed))
}

/// Encode a BACnet time
pub fn encode_time(
    buffer: &mut Vec<u8>,
    hour: u8,
    minute: u8,
    second: u8,
    hundredths: u8,
) -> Result<()> {
    encode_application_tag(buffer, ApplicationTag::Time, 4)?;
    buffer.push(hour);
    buffer.push(minute);
    buffer.push(second);
    buffer.push(hundredths);
    Ok(())
}

/// Decode a BACnet time
pub fn decode_time(data: &[u8]) -> Result<((u8, u8, u8, u8), usize)> {
    let (tag, length, mut consumed) = decode_application_tag(data)?;

    if tag != ApplicationTag::Time {
        return Err(EncodingError::InvalidTag);
    }

    if length != 4 || data.len() < consumed + 4 {
        return Err(EncodingError::InvalidLength);
    }

    let hour = data[consumed];
    let minute = data[consumed + 1];
    let second = data[consumed + 2];
    let hundredths = data[consumed + 3];

    consumed += 4;
    Ok(((hour, minute, second, hundredths), consumed))
}

/// Encode a BACnet object identifier
pub fn encode_object_identifier(
    buffer: &mut Vec<u8>,
    object_type: u16,
    instance: u32,
) -> Result<()> {
    if object_type > 0x3FF || instance > 0x3FFFFF {
        return Err(EncodingError::ValueOutOfRange);
    }

    let object_id = ((object_type as u32) << 22) | instance;
    encode_application_tag(buffer, ApplicationTag::ObjectIdentifier, 4)?;
    buffer.extend_from_slice(&object_id.to_be_bytes());
    Ok(())
}

/// Decode a BACnet object identifier
pub fn decode_object_identifier(data: &[u8]) -> Result<((u16, u32), usize)> {
    let (tag, length, mut consumed) = decode_application_tag(data)?;

    if tag != ApplicationTag::ObjectIdentifier {
        return Err(EncodingError::InvalidTag);
    }

    if length != 4 || data.len() < consumed + 4 {
        return Err(EncodingError::InvalidLength);
    }

    let object_id = u32::from_be_bytes([
        data[consumed],
        data[consumed + 1],
        data[consumed + 2],
        data[consumed + 3],
    ]);

    let object_type = (object_id >> 22) as u16;
    let instance = object_id & 0x3FFFFF;

    consumed += 4;
    Ok(((object_type, instance), consumed))
}

/// Encode a BACnet double (64-bit float)
pub fn encode_double(buffer: &mut Vec<u8>, value: f64) -> Result<()> {
    encode_application_tag(buffer, ApplicationTag::Double, 8)?;
    buffer.extend_from_slice(&value.to_be_bytes());
    Ok(())
}

/// Decode a BACnet double (64-bit float)
pub fn decode_double(data: &[u8]) -> Result<(f64, usize)> {
    let (tag, length, mut consumed) = decode_application_tag(data)?;

    if tag != ApplicationTag::Double {
        return Err(EncodingError::InvalidTag);
    }

    if length != 8 || data.len() < consumed + 8 {
        return Err(EncodingError::InvalidLength);
    }

    let value = f64::from_be_bytes([
        data[consumed],
        data[consumed + 1],
        data[consumed + 2],
        data[consumed + 3],
        data[consumed + 4],
        data[consumed + 5],
        data[consumed + 6],
        data[consumed + 7],
    ]);

    consumed += 8;
    Ok((value, consumed))
}

/// Encode a context-specific tag
pub fn encode_context_tag(buffer: &mut Vec<u8>, tag_number: u8, length: usize) -> Result<()> {
    if tag_number > 14 {
        return Err(EncodingError::ValueOutOfRange);
    }

    let tag_byte = if length < 5 {
        0x08 | (tag_number << 4) | (length as u8)
    } else {
        0x08 | (tag_number << 4) | 5
    };

    buffer.push(tag_byte);

    if length >= 5 {
        if length < 254 {
            buffer.push(length as u8);
        } else if length < 65536 {
            buffer.push(254);
            buffer.extend_from_slice(&(length as u16).to_be_bytes());
        } else {
            buffer.push(255);
            buffer.extend_from_slice(&(length as u32).to_be_bytes());
        }
    }

    Ok(())
}

/// Encode a context-specific unsigned integer
pub fn encode_context_unsigned(value: u32, tag_number: u8) -> Result<Vec<u8>> {
    let mut buffer = Vec::new();

    // Determine the number of bytes needed for the unsigned value
    let bytes = if value == 0 {
        vec![0]
    } else if value <= 0xFF {
        vec![value as u8]
    } else if value <= 0xFFFF {
        (value as u16).to_be_bytes().to_vec()
    } else if value <= 0xFFFFFF {
        let bytes = value.to_be_bytes();
        bytes[1..].to_vec()
    } else {
        value.to_be_bytes().to_vec()
    };

    // Encode the context tag
    encode_context_tag(&mut buffer, tag_number, bytes.len())?;

    // Add the value bytes
    buffer.extend_from_slice(&bytes);

    Ok(buffer)
}

/// Decode a context-specific tag
pub fn decode_context_tag(data: &[u8]) -> Result<(u8, usize, usize)> {
    if data.is_empty() {
        return Err(EncodingError::InvalidTag);
    }

    let tag_byte = data[0];
    if (tag_byte & 0x08) == 0 {
        return Err(EncodingError::InvalidTag);
    }

    let tag_number = (tag_byte >> 4) & 0x0F;
    let mut length = (tag_byte & 0x07) as usize;
    let mut consumed = 1;

    if length == 5 {
        if data.len() < 2 {
            return Err(EncodingError::BufferUnderflow);
        }

        let len_byte = data[1];
        consumed += 1;

<<<<<<< HEAD
        if len_byte < 254 {
            length = len_byte as usize;
        } else if len_byte == 254 {
            if data.len() < 4 {
                return Err(EncodingError::BufferUnderflow);
=======
        match len_byte {
            0..=253 => {
                length = len_byte as usize;
>>>>>>> fb61ab0d
            }
            254 => {
                if data.len() < 4 {
                    return Err(EncodingError::BufferUnderflow);
                }
                length = u16::from_be_bytes([data[2], data[3]]) as usize;
                consumed += 2;
            }
            255 => {
                if data.len() < 6 {
                    return Err(EncodingError::BufferUnderflow);
                }
                length = u32::from_be_bytes([data[2], data[3], data[4], data[5]]) as usize;
                consumed += 4;
            }
        }
    }

    Ok((tag_number, length, consumed))
}

/// Decode a context-specific unsigned integer
pub fn decode_context_unsigned(data: &[u8], expected_tag: u8) -> Result<(u32, usize)> {
    let (tag_number, length, tag_consumed) = decode_context_tag(data)?;

    if tag_number != expected_tag {
        return Err(EncodingError::InvalidTag);
    }

    if data.len() < tag_consumed + length {
        return Err(EncodingError::BufferUnderflow);
    }

    let value = match length {
        0 => 0,
        1 => data[tag_consumed] as u32,
        2 => u16::from_be_bytes([data[tag_consumed], data[tag_consumed + 1]]) as u32,
        3 => {
            let bytes = [
                0,
                data[tag_consumed],
                data[tag_consumed + 1],
                data[tag_consumed + 2],
            ];
            u32::from_be_bytes(bytes)
        }
        4 => u32::from_be_bytes([
            data[tag_consumed],
            data[tag_consumed + 1],
            data[tag_consumed + 2],
            data[tag_consumed + 3],
        ]),
        _ => return Err(EncodingError::InvalidLength),
    };

    Ok((value, tag_consumed + length))
}

/// Encode a context-specific enumerated value
pub fn encode_context_enumerated(value: u32, tag_number: u8) -> Result<Vec<u8>> {
    // Enumerated values use the same encoding as unsigned integers
    encode_context_unsigned(value, tag_number)
}

/// Decode a context-specific enumerated value
pub fn decode_context_enumerated(data: &[u8], expected_tag: u8) -> Result<(u32, usize)> {
    // Enumerated values use the same decoding as unsigned integers
    decode_context_unsigned(data, expected_tag)
}

/// Encode a context-specific object identifier
pub fn encode_context_object_id(
    object_type: u16,
    instance: u32,
    tag_number: u8,
) -> Result<Vec<u8>> {
    let mut buffer = Vec::new();

    // Validate inputs
    if object_type > 0x3FF || instance > 0x3FFFFF {
        return Err(EncodingError::ValueOutOfRange);
    }

    // Combine object type and instance into 4-byte object identifier
    let object_id = ((object_type as u32) << 22) | instance;

    // Encode context tag with length 4
    encode_context_tag(&mut buffer, tag_number, 4)?;

    // Add the object identifier bytes
    buffer.extend_from_slice(&object_id.to_be_bytes());

    Ok(buffer)
}

/// Decode a context-specific object identifier
pub fn decode_context_object_id(data: &[u8], expected_tag: u8) -> Result<((u16, u32), usize)> {
    let (tag_number, length, tag_consumed) = decode_context_tag(data)?;

    if tag_number != expected_tag {
        return Err(EncodingError::InvalidTag);
    }

    if length != 4 {
        return Err(EncodingError::InvalidLength);
    }

    if data.len() < tag_consumed + 4 {
        return Err(EncodingError::BufferUnderflow);
    }

    let object_id = u32::from_be_bytes([
        data[tag_consumed],
        data[tag_consumed + 1],
        data[tag_consumed + 2],
        data[tag_consumed + 3],
    ]);

    let object_type = (object_id >> 22) as u16;
    let instance = object_id & 0x3FFFFF;

    Ok(((object_type, instance), tag_consumed + 4))
}

impl TryFrom<u8> for ApplicationTag {
    type Error = EncodingError;

    fn try_from(value: u8) -> Result<Self> {
        match value {
            0 => Ok(ApplicationTag::Null),
            1 => Ok(ApplicationTag::Boolean),
            2 => Ok(ApplicationTag::UnsignedInt),
            3 => Ok(ApplicationTag::SignedInt),
            4 => Ok(ApplicationTag::Real),
            5 => Ok(ApplicationTag::Double),
            6 => Ok(ApplicationTag::OctetString),
            7 => Ok(ApplicationTag::CharacterString),
            8 => Ok(ApplicationTag::BitString),
            9 => Ok(ApplicationTag::Enumerated),
            10 => Ok(ApplicationTag::Date),
            11 => Ok(ApplicationTag::Time),
            12 => Ok(ApplicationTag::ObjectIdentifier),
            _ => Err(EncodingError::InvalidTag),
        }
    }
}

/// Advanced encoding features and optimizations
pub mod advanced {
    use super::*;
    #[cfg(not(feature = "std"))]
    use alloc::{collections::BTreeMap, vec::Vec};

    /// Buffer manager for efficient encoding/decoding operations
    #[derive(Debug)]
    pub struct BufferManager {
        /// Reusable buffers for encoding operations
        #[cfg(feature = "std")]
        encode_buffers: Vec<Vec<u8>>,
        #[cfg(not(feature = "std"))]
        encode_buffers: alloc::vec::Vec<alloc::vec::Vec<u8>>,
        /// Maximum buffer size to cache
        max_buffer_size: usize,
        /// Statistics for buffer usage
        pub stats: BufferStats,
    }

    /// Buffer usage statistics
    #[derive(Debug, Default)]
    pub struct BufferStats {
        pub total_allocations: u64,
        pub buffer_reuses: u64,
        pub max_buffer_size_used: usize,
        pub total_bytes_encoded: u64,
        pub total_bytes_decoded: u64,
    }

    impl BufferManager {
        /// Create a new buffer manager
        pub fn new(max_buffer_size: usize) -> Self {
            Self {
                encode_buffers: Vec::with_capacity(8),
                max_buffer_size,
                stats: BufferStats::default(),
            }
        }

        /// Get a buffer for encoding, reusing if possible
        pub fn get_encode_buffer(&mut self) -> Vec<u8> {
            if let Some(mut buffer) = self.encode_buffers.pop() {
                buffer.clear();
                self.stats.buffer_reuses += 1;
                buffer
            } else {
                self.stats.total_allocations += 1;
                Vec::with_capacity(256)
            }
        }

        /// Return a buffer for reuse
        pub fn return_buffer(&mut self, buffer: Vec<u8>) {
            self.stats.total_bytes_encoded += buffer.len() as u64;
            if buffer.capacity() <= self.max_buffer_size && self.encode_buffers.len() < 16 {
                self.encode_buffers.push(buffer);
            }
        }

        /// Update decoding statistics
        pub fn update_decode_stats(&mut self, bytes_decoded: usize) {
            self.stats.total_bytes_decoded += bytes_decoded as u64;
        }
    }

    /// Context-specific tag encoding/decoding
    pub mod context {
        use super::*;

        /// Encode a context-specific tag
        pub fn encode_context_tag(
            buffer: &mut Vec<u8>,
            tag_number: u8,
            length: usize,
        ) -> Result<()> {
            if tag_number > 14 {
                return Err(EncodingError::ValueOutOfRange);
            }

            let tag_byte = if length < 5 {
                0x08 | (tag_number << 4) | (length as u8)
            } else {
                0x08 | (tag_number << 4) | 5
            };

            buffer.push(tag_byte);

            if length >= 5 {
                if length < 254 {
                    buffer.push(length as u8);
                } else if length < 65536 {
                    buffer.push(254);
                    buffer.extend_from_slice(&(length as u16).to_be_bytes());
                } else {
                    buffer.push(255);
                    buffer.extend_from_slice(&(length as u32).to_be_bytes());
                }
            }

            Ok(())
        }

        /// Decode a context-specific tag
        pub fn decode_context_tag(data: &[u8]) -> Result<(u8, usize, usize)> {
            if data.is_empty() {
                return Err(EncodingError::InvalidTag);
            }

            let tag_byte = data[0];
            if (tag_byte & 0x08) == 0 {
                return Err(EncodingError::InvalidTag);
            }

            let tag_number = (tag_byte >> 4) & 0x0F;
            let mut length = (tag_byte & 0x07) as usize;
            let mut consumed = 1;

            if length == 5 {
                if data.len() < 2 {
                    return Err(EncodingError::BufferUnderflow);
                }

                let len_byte = data[1];
                consumed += 1;

                match len_byte {
                    0..=253 => {
                        length = len_byte as usize;
                    }
                    254 => {
                        if data.len() < 4 {
                            return Err(EncodingError::BufferUnderflow);
                        }
                        length = u16::from_be_bytes([data[2], data[3]]) as usize;
                        consumed += 2;
                    }
                    255 => {
                        if data.len() < 6 {
                            return Err(EncodingError::BufferUnderflow);
                        }
                        length = u32::from_be_bytes([data[2], data[3], data[4], data[5]]) as usize;
                        consumed += 4;
                    }
                }
            }

            Ok((tag_number, length, consumed))
        }

        /// Encode opening tag for constructed data
        pub fn encode_opening_tag(buffer: &mut Vec<u8>, tag_number: u8) -> Result<()> {
            if tag_number > 14 {
                return Err(EncodingError::ValueOutOfRange);
            }
            buffer.push(0x0E | (tag_number << 4));
            Ok(())
        }

        /// Encode closing tag for constructed data
        pub fn encode_closing_tag(buffer: &mut Vec<u8>, tag_number: u8) -> Result<()> {
            if tag_number > 14 {
                return Err(EncodingError::ValueOutOfRange);
            }
            buffer.push(0x0F | (tag_number << 4));
            Ok(())
        }
    }

    /// Bit string encoding/decoding utilities
    pub mod bitstring {
        use super::*;

        /// Encode a bit string
        pub fn encode_bit_string(buffer: &mut Vec<u8>, bits: &[bool]) -> Result<()> {
<<<<<<< HEAD
            let byte_count = bits.len().div_ceil(8);
=======
            let byte_count = (bits.len() + 7) / 8;
>>>>>>> fb61ab0d
            let unused_bits = if bits.len() % 8 == 0 {
                0
            } else {
                8 - (bits.len() % 8)
            };

            encode_application_tag(buffer, ApplicationTag::BitString, byte_count + 1)?;
            buffer.push(unused_bits as u8);

            let mut current_byte = 0u8;
            let mut bit_pos = 0;

            for &bit in bits {
                if bit {
                    current_byte |= 1 << (7 - bit_pos);
                }
                bit_pos += 1;

                if bit_pos == 8 {
                    buffer.push(current_byte);
                    current_byte = 0;
                    bit_pos = 0;
                }
            }

            if bit_pos > 0 {
                buffer.push(current_byte);
            }

            Ok(())
        }

        /// Decode a bit string
        pub fn decode_bit_string(data: &[u8]) -> Result<(Vec<bool>, usize)> {
            let (tag, length, mut consumed) = decode_application_tag(data)?;

            if tag != ApplicationTag::BitString {
                return Err(EncodingError::InvalidTag);
            }

            if length == 0 || data.len() < consumed + length {
                return Err(EncodingError::BufferUnderflow);
            }

            let unused_bits = data[consumed] as usize;
            consumed += 1;

            if unused_bits > 7 {
                return Err(EncodingError::InvalidFormat(
                    "Invalid unused bits count".to_string(),
                ));
            }

            let mut bits = Vec::new();
            let byte_count = length - 1;

            for i in 0..byte_count {
                let byte_val = data[consumed + i];
                let bits_in_byte = if i == byte_count - 1 {
                    8 - unused_bits
                } else {
                    8
                };

                for bit_pos in 0..bits_in_byte {
                    bits.push((byte_val & (1 << (7 - bit_pos))) != 0);
                }
            }

            consumed += byte_count;
            Ok((bits, consumed))
        }
    }

    /// Performance optimization utilities
    pub mod perf {
        use super::*;

        /// Fast path encoder for common data types
        pub struct FastEncoder {
            buffer: Vec<u8>,
        }

        impl FastEncoder {
            /// Create a new fast encoder
            pub fn new(capacity: usize) -> Self {
                Self {
                    buffer: Vec::with_capacity(capacity),
                }
            }

            /// Get the encoded data
            pub fn data(&self) -> &[u8] {
                &self.buffer
            }

            /// Clear the buffer for reuse
            pub fn clear(&mut self) {
                self.buffer.clear();
            }

            /// Fast encode unsigned integer (optimized for common sizes)
            pub fn encode_unsigned_fast(&mut self, value: u32) -> Result<()> {
                match value {
                    0 => {
                        self.buffer.extend_from_slice(&[0x21, 0x00]);
                    }
                    1..=255 => {
                        self.buffer.extend_from_slice(&[0x21, value as u8]);
                    }
                    256..=65535 => {
                        let bytes = (value as u16).to_be_bytes();
                        self.buffer.extend_from_slice(&[0x22]);
                        self.buffer.extend_from_slice(&bytes);
                    }
                    65536..=16777215 => {
                        let bytes = value.to_be_bytes();
                        self.buffer.extend_from_slice(&[0x23]);
                        self.buffer.extend_from_slice(&bytes[1..]);
                    }
                    _ => {
                        let bytes = value.to_be_bytes();
                        self.buffer.extend_from_slice(&[0x24]);
                        self.buffer.extend_from_slice(&bytes);
                    }
                }
                Ok(())
            }

            /// Fast encode boolean
            pub fn encode_boolean_fast(&mut self, value: bool) -> Result<()> {
                self.buffer.push(if value { 0x11 } else { 0x10 });
                Ok(())
            }

            /// Fast encode real (32-bit float)
            pub fn encode_real_fast(&mut self, value: f32) -> Result<()> {
                self.buffer.push(0x44);
                self.buffer.extend_from_slice(&value.to_be_bytes());
                Ok(())
            }
        }
    }

    /// Validation utilities for encoded data
    pub mod validation {
        use super::*;

        /// Validate encoded BACnet data
        pub struct DataValidator {
            /// Maximum allowed tag depth for constructed data
            max_tag_depth: usize,
            /// Maximum allowed string length
            max_string_length: usize,
        }

        impl DataValidator {
            /// Create a new data validator
            pub fn new(max_tag_depth: usize, max_string_length: usize) -> Self {
                Self {
                    max_tag_depth,
                    max_string_length,
                }
            }

            /// Validate a complete BACnet data structure
            pub fn validate(&self, data: &[u8]) -> Result<()> {
                self.validate_recursive(data, 0)
            }

            fn validate_recursive(&self, data: &[u8], depth: usize) -> Result<()> {
                if depth > self.max_tag_depth {
                    return Err(EncodingError::InvalidFormat(
                        "Maximum tag depth exceeded".to_string(),
                    ));
                }

                let mut pos = 0;
                while pos < data.len() {
                    let (tag, length, consumed) = decode_application_tag(&data[pos..])?;
                    pos += consumed;

                    match tag {
                        ApplicationTag::CharacterString => {
                            if length > self.max_string_length {
                                return Err(EncodingError::InvalidFormat(
                                    "String too long".to_string(),
                                ));
                            }
                        }
                        ApplicationTag::OctetString => {
                            if length > self.max_string_length * 2 {
                                return Err(EncodingError::InvalidFormat(
                                    "Octet string too long".to_string(),
                                ));
                            }
                        }
                        _ => {}
                    }

                    pos += length;
                }

                Ok(())
            }
        }
    }
}

/// Encoding stream for efficient multi-value encoding
pub struct EncodingStream {
    buffer: Vec<u8>,
    position: usize,
    max_size: usize,
}

impl EncodingStream {
    /// Create a new encoding stream
    pub fn new(max_size: usize) -> Self {
        Self {
            buffer: Vec::with_capacity(max_size),
            position: 0,
            max_size,
        }
    }

    /// Encode an application tagged value
    pub fn encode_tagged<T: EncodableValue>(
        &mut self,
        tag: ApplicationTag,
        value: T,
    ) -> Result<()> {
        if self.buffer.len() >= self.max_size {
            return Err(EncodingError::BufferOverflow);
        }
        value.encode_to(tag, &mut self.buffer)
    }

    /// Encode a context tagged value
    pub fn encode_context<T: EncodableValue>(&mut self, tag_number: u8, value: T) -> Result<()> {
        if self.buffer.len() >= self.max_size {
            return Err(EncodingError::BufferOverflow);
        }
        value.encode_context_to(tag_number, &mut self.buffer)
    }

    /// Get the encoded data
    pub fn data(&self) -> &[u8] {
        &self.buffer
    }

    /// Take the buffer
    pub fn into_buffer(self) -> Vec<u8> {
        self.buffer
    }

    /// Clear the stream
    pub fn clear(&mut self) {
        self.buffer.clear();
        self.position = 0;
    }
}

/// Trait for values that can be encoded
pub trait EncodableValue {
    /// Encode with application tag
    fn encode_to(&self, tag: ApplicationTag, buffer: &mut Vec<u8>) -> Result<()>;

    /// Encode with context tag
    fn encode_context_to(&self, tag_number: u8, buffer: &mut Vec<u8>) -> Result<()>;
}

impl EncodableValue for bool {
    fn encode_to(&self, _tag: ApplicationTag, buffer: &mut Vec<u8>) -> Result<()> {
        encode_boolean(buffer, *self)
    }

    fn encode_context_to(&self, tag_number: u8, buffer: &mut Vec<u8>) -> Result<()> {
        advanced::context::encode_context_tag(buffer, tag_number, if *self { 1 } else { 0 })
    }
}

impl EncodableValue for u32 {
    fn encode_to(&self, _tag: ApplicationTag, buffer: &mut Vec<u8>) -> Result<()> {
        encode_unsigned(buffer, *self)
    }

    fn encode_context_to(&self, tag_number: u8, buffer: &mut Vec<u8>) -> Result<()> {
        let temp_buffer = Vec::new();
        let mut temp = temp_buffer;
        encode_unsigned(&mut temp, *self)?;
        advanced::context::encode_context_tag(buffer, tag_number, temp.len() - 1)?;
        buffer.extend_from_slice(&temp[1..]);
        Ok(())
    }
}

impl EncodableValue for i32 {
    fn encode_to(&self, _tag: ApplicationTag, buffer: &mut Vec<u8>) -> Result<()> {
        encode_signed(buffer, *self)
    }

    fn encode_context_to(&self, tag_number: u8, buffer: &mut Vec<u8>) -> Result<()> {
        let temp_buffer = Vec::new();
        let mut temp = temp_buffer;
        encode_signed(&mut temp, *self)?;
        advanced::context::encode_context_tag(buffer, tag_number, temp.len() - 1)?;
        buffer.extend_from_slice(&temp[1..]);
        Ok(())
    }
}

impl EncodableValue for f32 {
    fn encode_to(&self, _tag: ApplicationTag, buffer: &mut Vec<u8>) -> Result<()> {
        encode_real(buffer, *self)
    }

    fn encode_context_to(&self, tag_number: u8, buffer: &mut Vec<u8>) -> Result<()> {
        advanced::context::encode_context_tag(buffer, tag_number, 4)?;
        buffer.extend_from_slice(&self.to_be_bytes());
        Ok(())
    }
}

impl EncodableValue for f64 {
    fn encode_to(&self, _tag: ApplicationTag, buffer: &mut Vec<u8>) -> Result<()> {
        encode_double(buffer, *self)
    }

    fn encode_context_to(&self, tag_number: u8, buffer: &mut Vec<u8>) -> Result<()> {
        advanced::context::encode_context_tag(buffer, tag_number, 8)?;
        buffer.extend_from_slice(&self.to_be_bytes());
        Ok(())
    }
}

impl EncodableValue for &str {
    fn encode_to(&self, _tag: ApplicationTag, buffer: &mut Vec<u8>) -> Result<()> {
        encode_character_string(buffer, self)
    }

    fn encode_context_to(&self, tag_number: u8, buffer: &mut Vec<u8>) -> Result<()> {
        advanced::context::encode_context_tag(buffer, tag_number, self.len() + 1)?;
        buffer.push(0); // Character set
        buffer.extend_from_slice(self.as_bytes());
        Ok(())
    }
}

/// Decoding stream for efficient multi-value decoding
pub struct DecodingStream<'a> {
    data: &'a [u8],
    position: usize,
}

impl<'a> DecodingStream<'a> {
    /// Create a new decoding stream
    pub fn new(data: &'a [u8]) -> Self {
        Self { data, position: 0 }
    }

    /// Check if stream has more data
    pub fn has_data(&self) -> bool {
        self.position < self.data.len()
    }

    /// Get remaining bytes
    pub fn remaining(&self) -> usize {
        self.data.len().saturating_sub(self.position)
    }

    /// Peek at the next tag without consuming
    pub fn peek_tag(&self) -> Result<ApplicationTag> {
        if self.position >= self.data.len() {
            return Err(EncodingError::UnexpectedEndOfData);
        }

        let tag_byte = self.data[self.position];
        let tag = ApplicationTag::try_from(tag_byte >> 4)?;
        Ok(tag)
    }

    /// Decode a boolean
    pub fn decode_boolean(&mut self) -> Result<bool> {
        let (value, consumed) = decode_boolean(&self.data[self.position..])?;
        self.position += consumed;
        Ok(value)
    }

    /// Decode an unsigned integer
    pub fn decode_unsigned(&mut self) -> Result<u32> {
        let (value, consumed) = decode_unsigned(&self.data[self.position..])?;
        self.position += consumed;
        Ok(value)
    }

    /// Decode a signed integer
    pub fn decode_signed(&mut self) -> Result<i32> {
        let (value, consumed) = decode_signed(&self.data[self.position..])?;
        self.position += consumed;
        Ok(value)
    }

    /// Decode a real number
    pub fn decode_real(&mut self) -> Result<f32> {
        let (value, consumed) = decode_real(&self.data[self.position..])?;
        self.position += consumed;
        Ok(value)
    }

    /// Decode a double
    pub fn decode_double(&mut self) -> Result<f64> {
        let (value, consumed) = decode_double(&self.data[self.position..])?;
        self.position += consumed;
        Ok(value)
    }

    /// Decode a character string
    pub fn decode_character_string(&mut self) -> Result<String> {
        let (value, consumed) = decode_character_string(&self.data[self.position..])?;
        self.position += consumed;
        Ok(value)
    }

    /// Decode an octet string
    pub fn decode_octet_string(&mut self) -> Result<Vec<u8>> {
        let (value, consumed) = decode_octet_string(&self.data[self.position..])?;
        self.position += consumed;
        Ok(value)
    }

    /// Decode an enumerated value
    pub fn decode_enumerated(&mut self) -> Result<u32> {
        let (value, consumed) = decode_enumerated(&self.data[self.position..])?;
        self.position += consumed;
        Ok(value)
    }

    /// Decode a date
    pub fn decode_date(&mut self) -> Result<(u16, u8, u8, u8)> {
        let (value, consumed) = decode_date(&self.data[self.position..])?;
        self.position += consumed;
        Ok(value)
    }

    /// Decode a time
    pub fn decode_time(&mut self) -> Result<(u8, u8, u8, u8)> {
        let (value, consumed) = decode_time(&self.data[self.position..])?;
        self.position += consumed;
        Ok(value)
    }

    /// Decode an object identifier
    pub fn decode_object_identifier(&mut self) -> Result<(u16, u32)> {
        let (value, consumed) = decode_object_identifier(&self.data[self.position..])?;
        self.position += consumed;
        Ok(value)
    }

    /// Skip a value
    pub fn skip_value(&mut self) -> Result<()> {
        let (_tag, length, consumed) = decode_application_tag(&self.data[self.position..])?;
        self.position += consumed + length;
        Ok(())
    }

    /// Get current position
    pub fn position(&self) -> usize {
        self.position
    }

    /// Set position
    pub fn set_position(&mut self, position: usize) -> Result<()> {
        if position > self.data.len() {
            return Err(EncodingError::ValueOutOfRange);
        }
        self.position = position;
        Ok(())
    }
}

/// Property array encoder
#[derive(Default)]
pub struct PropertyArrayEncoder {
    buffer: Vec<u8>,
    count: usize,
}

impl PropertyArrayEncoder {
    /// Create a new property array encoder
    pub fn new() -> Self {
        Self::default()
    }

    /// Add a property value
    pub fn add_property<T: EncodableValue>(&mut self, property_id: u32, value: T) -> Result<()> {
        // Encode property identifier with context tag 0
        advanced::context::encode_context_tag(&mut self.buffer, 0, 4)?;
        self.buffer.extend_from_slice(&property_id.to_be_bytes());

        // Open context tag 1 for value
        advanced::context::encode_opening_tag(&mut self.buffer, 1)?;

        // Encode the value
        value.encode_to(ApplicationTag::Null, &mut self.buffer)?;

        // Close context tag 1
        advanced::context::encode_closing_tag(&mut self.buffer, 1)?;

        self.count += 1;
        Ok(())
    }

    /// Get the encoded data
    pub fn data(&self) -> &[u8] {
        &self.buffer
    }

    /// Get the property count
    pub fn count(&self) -> usize {
        self.count
    }

    /// Clear the encoder
    pub fn clear(&mut self) {
        self.buffer.clear();
        self.count = 0;
    }
}

/// Error encoder for BACnet error PDUs
#[derive(Default)]
pub struct ErrorEncoder {
    buffer: Vec<u8>,
}

impl ErrorEncoder {
    /// Create a new error encoder
    pub fn new() -> Self {
<<<<<<< HEAD
        Self { buffer: Vec::new() }
=======
        Self::default()
>>>>>>> fb61ab0d
    }

    /// Encode an error class and code
    pub fn encode_error(&mut self, error_class: u32, error_code: u32) -> Result<()> {
        // Error class with context tag 0
        advanced::context::encode_context_tag(
            &mut self.buffer,
            0,
            if error_class <= 0xFF {
                1
            } else if error_class <= 0xFFFF {
                2
            } else {
                4
            },
        )?;
        encode_enumerated(&mut self.buffer, error_class)?;

        // Error code with context tag 1
        advanced::context::encode_context_tag(
            &mut self.buffer,
            1,
            if error_code <= 0xFF {
                1
            } else if error_code <= 0xFFFF {
                2
            } else {
                4
            },
        )?;
        encode_enumerated(&mut self.buffer, error_code)?;

        Ok(())
    }

    /// Get the encoded data
    pub fn data(&self) -> &[u8] {
        &self.buffer
    }

    /// Clear the encoder
    pub fn clear(&mut self) {
        self.buffer.clear();
    }
}

/// Encoding performance analyzer
#[derive(Debug, Default)]
pub struct EncodingAnalyzer {
    /// Encoding operation statistics
    pub stats: EncodingStatistics,
    /// Performance benchmarks
    benchmarks: Vec<EncodingBenchmark>,
    /// Error patterns
    error_patterns: Vec<ErrorPattern>,
}

/// Encoding operation statistics
#[derive(Debug, Default)]
pub struct EncodingStatistics {
    /// Total encoding operations
    pub total_encodings: u64,
    /// Total decoding operations
    pub total_decodings: u64,
    /// Total bytes encoded
    pub bytes_encoded: u64,
    /// Total bytes decoded
    pub bytes_decoded: u64,
    /// Encoding errors
    pub encoding_errors: u64,
    /// Decoding errors
    pub decoding_errors: u64,
    /// Average encoding time (microseconds)
    pub avg_encode_time_us: f64,
    /// Average decoding time (microseconds)
    pub avg_decode_time_us: f64,
}

/// Performance benchmark data
#[derive(Debug, Clone)]
struct EncodingBenchmark {
    /// Data type being benchmarked
    _data_type: &'static str,
    /// Data size in bytes
    _size: usize,
    /// Encoding time in microseconds
    _encode_time_us: u64,
    /// Decoding time in microseconds
    _decode_time_us: u64,
    /// Timestamp
    #[cfg(feature = "std")]
    _timestamp: std::time::Instant,
}

/// Error pattern tracking
#[derive(Debug, Clone)]
struct ErrorPattern {
    /// Error type
    error_type: EncodingError,
    /// Frequency count
    count: u32,
    /// Last occurrence
    #[cfg(feature = "std")]
    last_seen: std::time::Instant,
}

impl EncodingAnalyzer {
    /// Create a new encoding analyzer
    pub fn new() -> Self {
        Self::default()
    }

    /// Record an encoding operation
    pub fn record_encoding(&mut self, data_type: &'static str, bytes: usize, duration_us: u64) {
        self.stats.total_encodings += 1;
        self.stats.bytes_encoded += bytes as u64;

        // Update average encoding time
        let total_time = self.stats.avg_encode_time_us * (self.stats.total_encodings - 1) as f64;
        self.stats.avg_encode_time_us =
            (total_time + duration_us as f64) / self.stats.total_encodings as f64;

        // Store benchmark data
        self.benchmarks.push(EncodingBenchmark {
            _data_type: data_type,
            _size: bytes,
            _encode_time_us: duration_us,
            _decode_time_us: 0,
            #[cfg(feature = "std")]
            _timestamp: std::time::Instant::now(),
        });

        // Keep only recent benchmarks (last 1000)
        if self.benchmarks.len() > 1000 {
            self.benchmarks.remove(0);
        }
    }

    /// Record a decoding operation
    pub fn record_decoding(&mut self, _data_type: &'static str, bytes: usize, duration_us: u64) {
        self.stats.total_decodings += 1;
        self.stats.bytes_decoded += bytes as u64;

        // Update average decoding time
        let total_time = self.stats.avg_decode_time_us * (self.stats.total_decodings - 1) as f64;
        self.stats.avg_decode_time_us =
            (total_time + duration_us as f64) / self.stats.total_decodings as f64;
    }

    /// Record an encoding error
    pub fn record_error(&mut self, error: EncodingError) {
        self.stats.encoding_errors += 1;

        // Update error pattern
        if let Some(pattern) = self
            .error_patterns
            .iter_mut()
            .find(|p| std::mem::discriminant(&p.error_type) == std::mem::discriminant(&error))
        {
            pattern.count += 1;
            #[cfg(feature = "std")]
            {
                pattern.last_seen = std::time::Instant::now();
            }
        } else {
            self.error_patterns.push(ErrorPattern {
                error_type: error,
                count: 1,
                #[cfg(feature = "std")]
                last_seen: std::time::Instant::now(),
            });
        }
    }

    /// Get encoding throughput (bytes per second)
    pub fn get_encoding_throughput(&self) -> f64 {
        if self.stats.avg_encode_time_us > 0.0 {
            (self.stats.bytes_encoded as f64 / self.stats.total_encodings as f64)
                / (self.stats.avg_encode_time_us / 1_000_000.0)
        } else {
            0.0
        }
    }

    /// Get decoding throughput (bytes per second)
    pub fn get_decoding_throughput(&self) -> f64 {
        if self.stats.avg_decode_time_us > 0.0 {
            (self.stats.bytes_decoded as f64 / self.stats.total_decodings as f64)
                / (self.stats.avg_decode_time_us / 1_000_000.0)
        } else {
            0.0
        }
    }

    /// Get most common errors
    pub fn get_top_errors(&self, limit: usize) -> Vec<(&EncodingError, u32)> {
        let mut errors: Vec<_> = self
            .error_patterns
            .iter()
            .map(|p| (&p.error_type, p.count))
            .collect();
        errors.sort_by(|a, b| b.1.cmp(&a.1));
        errors.truncate(limit);
        errors
    }

    /// Reset statistics
    pub fn reset(&mut self) {
        self.stats = EncodingStatistics::default();
        self.benchmarks.clear();
        self.error_patterns.clear();
    }
}

/// Encoding cache for frequently used values
#[derive(Debug)]
pub struct EncodingCache {
    /// Cached encoded values
    cache: Vec<CacheEntry>,
    /// Maximum cache size
    max_size: usize,
    /// Cache hit statistics
    pub hits: u64,
    /// Cache miss statistics
    pub misses: u64,
}

/// Cache entry
#[derive(Debug, Clone)]
struct CacheEntry {
    /// Hash of the original value
    hash: u64,
    /// Encoded data
    encoded: Vec<u8>,
    /// Access count
    access_count: u32,
    /// Last access time
    #[cfg(feature = "std")]
    last_access: std::time::Instant,
}

impl EncodingCache {
    /// Create a new encoding cache
    pub fn new(max_size: usize) -> Self {
        Self {
            cache: Vec::with_capacity(max_size),
            max_size,
            hits: 0,
            misses: 0,
        }
    }

    /// Get cached encoding if available
    pub fn get(&mut self, hash: u64) -> Option<Vec<u8>> {
        if let Some(entry) = self.cache.iter_mut().find(|e| e.hash == hash) {
            entry.access_count += 1;
            #[cfg(feature = "std")]
            {
                entry.last_access = std::time::Instant::now();
            }
            self.hits += 1;
            Some(entry.encoded.clone())
        } else {
            self.misses += 1;
            None
        }
    }

    /// Store encoded value in cache
    pub fn put(&mut self, hash: u64, encoded: Vec<u8>) {
        // Check if already exists
        if self.cache.iter().any(|e| e.hash == hash) {
            return;
        }

        // Remove least recently used if cache is full
        if self.cache.len() >= self.max_size {
            self.cache.sort_by_key(|e| e.access_count);
            self.cache.remove(0);
        }

        self.cache.push(CacheEntry {
            hash,
            encoded,
            access_count: 1,
            #[cfg(feature = "std")]
            last_access: std::time::Instant::now(),
        });
    }

    /// Clear the cache
    pub fn clear(&mut self) {
        self.cache.clear();
        self.hits = 0;
        self.misses = 0;
    }

    /// Get cache hit ratio
    pub fn hit_ratio(&self) -> f64 {
        let total = self.hits + self.misses;
        if total > 0 {
            self.hits as f64 / total as f64
        } else {
            0.0
        }
    }
}

/// Encoding configuration manager
#[derive(Debug, Clone)]
pub struct EncodingConfig {
    /// Use compression for large data
    pub use_compression: bool,
    /// Compression threshold (bytes)
    pub compression_threshold: usize,
    /// Enable caching
    pub enable_caching: bool,
    /// Cache size
    pub cache_size: usize,
    /// Enable performance tracking
    pub enable_performance_tracking: bool,
    /// Validation level
    pub validation_level: ValidationLevel,
    /// Maximum string length
    pub max_string_length: usize,
    /// Maximum array size
    pub max_array_size: usize,
}

/// Validation levels
#[derive(Debug, Clone, Copy, PartialEq, Eq)]
pub enum ValidationLevel {
    /// No validation
    None,
    /// Basic validation
    Basic,
    /// Strict validation
    Strict,
    /// Paranoid validation (slowest)
    Paranoid,
}

impl Default for EncodingConfig {
    fn default() -> Self {
        Self {
            use_compression: false,
            compression_threshold: 1024,
            enable_caching: true,
            cache_size: 1000,
            enable_performance_tracking: true,
            validation_level: ValidationLevel::Basic,
            max_string_length: 4096,
            max_array_size: 1000,
        }
    }
}

/// High-level encoding manager
#[derive(Debug)]
pub struct EncodingManager {
    /// Configuration
    _config: EncodingConfig,
    /// Performance analyzer
    analyzer: Option<EncodingAnalyzer>,
    /// Encoding cache
    cache: Option<EncodingCache>,
    /// Buffer manager
    buffer_manager: advanced::BufferManager,
}

impl EncodingManager {
    /// Create a new encoding manager
    pub fn new(config: EncodingConfig) -> Self {
        let analyzer = if config.enable_performance_tracking {
            Some(EncodingAnalyzer::new())
        } else {
            None
        };

        let cache = if config.enable_caching {
            Some(EncodingCache::new(config.cache_size))
        } else {
            None
        };

        Self {
            _config: config,
            analyzer,
            cache,
            buffer_manager: advanced::BufferManager::new(8192),
        }
    }

    /// Encode a value with full management features
    pub fn encode<T: EncodableValue>(&mut self, value: T, tag: ApplicationTag) -> Result<Vec<u8>> {
        #[cfg(feature = "std")]
        let start_time = std::time::Instant::now();

        let mut buffer = self.buffer_manager.get_encode_buffer();
        let result = value.encode_to(tag, &mut buffer);

        #[cfg(feature = "std")]
        let duration = start_time.elapsed();

        match result {
            Ok(_) => {
                if let Some(ref mut analyzer) = self.analyzer {
                    #[cfg(feature = "std")]
                    analyzer.record_encoding("generic", buffer.len(), duration.as_micros() as u64);
                    #[cfg(not(feature = "std"))]
                    analyzer.record_encoding("generic", buffer.len(), 0);
                }

                let result_buffer = buffer.clone();
                self.buffer_manager.return_buffer(buffer);
                Ok(result_buffer)
            }
            Err(e) => {
                if let Some(ref mut analyzer) = self.analyzer {
                    analyzer.record_error(e.clone());
                }
                self.buffer_manager.return_buffer(buffer);
                Err(e)
            }
        }
    }

    /// Decode a value with full management features
    pub fn decode<T>(
        &mut self,
        data: &[u8],
        decoder: impl Fn(&[u8]) -> Result<(T, usize)>,
    ) -> Result<T> {
        #[cfg(feature = "std")]
        let start_time = std::time::Instant::now();

        let result = decoder(data);

        #[cfg(feature = "std")]
        let duration = start_time.elapsed();

        match result {
            Ok((value, consumed)) => {
                if let Some(ref mut analyzer) = self.analyzer {
                    #[cfg(feature = "std")]
                    analyzer.record_decoding("generic", consumed, duration.as_micros() as u64);
                    #[cfg(not(feature = "std"))]
                    analyzer.record_decoding("generic", consumed, 0);
                }
                Ok(value)
            }
            Err(e) => {
                if let Some(ref mut analyzer) = self.analyzer {
                    analyzer.record_error(e.clone());
                }
                Err(e)
            }
        }
    }

    /// Get performance statistics
    pub fn get_stats(&self) -> Option<&EncodingStatistics> {
        self.analyzer.as_ref().map(|a| &a.stats)
    }

    /// Get cache statistics
    pub fn get_cache_stats(&self) -> Option<(u64, u64, f64)> {
        self.cache
            .as_ref()
            .map(|c| (c.hits, c.misses, c.hit_ratio()))
    }

    /// Reset all statistics
    pub fn reset_stats(&mut self) {
        if let Some(ref mut analyzer) = self.analyzer {
            analyzer.reset();
        }
        if let Some(ref mut cache) = self.cache {
            cache.clear();
        }
    }
}

impl Default for EncodingManager {
    fn default() -> Self {
        Self::new(EncodingConfig::default())
    }
}

#[cfg(test)]
mod tests {
    use super::*;

    #[test]
    fn test_encode_decode_boolean() {
        let mut buffer = Vec::new();

        // Test true
        encode_boolean(&mut buffer, true).unwrap();
        let (value, consumed) = decode_boolean(&buffer).unwrap();
        assert!(value);
        assert_eq!(consumed, 1);

        // Test false
        buffer.clear();
        encode_boolean(&mut buffer, false).unwrap();
        let (value, consumed) = decode_boolean(&buffer).unwrap();
        assert!(!value);
        assert_eq!(consumed, 1);
    }

    #[test]
    fn test_encode_decode_unsigned() {
        let mut buffer = Vec::new();
        let test_values = [0, 255, 65535, 16777215, 4294967295];

        for &test_value in &test_values {
            buffer.clear();
            encode_unsigned(&mut buffer, test_value).unwrap();
            let (value, _) = decode_unsigned(&buffer).unwrap();
            assert_eq!(value, test_value);
        }
    }

    #[test]
    fn test_encode_decode_signed() {
        let mut buffer = Vec::new();
        let test_values = [-128, -1, 0, 1, 127, -32768, 32767, -8388608, 8388607];

        for &test_value in &test_values {
            buffer.clear();
            encode_signed(&mut buffer, test_value).unwrap();
            let (value, _) = decode_signed(&buffer).unwrap();
            assert_eq!(value, test_value);
        }
    }

    #[test]
    fn test_encode_decode_real() {
        let mut buffer = Vec::new();
        let test_values = [0.0, 1.0, -1.0, 3.14159, -273.15, f32::MAX, f32::MIN];

        for &test_value in &test_values {
            buffer.clear();
            encode_real(&mut buffer, test_value).unwrap();
            let (value, _) = decode_real(&buffer).unwrap();
            assert_eq!(value, test_value);
        }
    }

    #[test]
    fn test_encode_decode_character_string() {
        let mut buffer = Vec::new();
        let test_strings = ["Hello", "BACnet", "Temperature Sensor", ""];

        for &test_string in &test_strings {
            buffer.clear();
            encode_character_string(&mut buffer, test_string).unwrap();
            let (value, _) = decode_character_string(&buffer).unwrap();
            assert_eq!(value, test_string);
        }
    }

    #[test]
    fn test_encode_decode_octet_string() {
        let mut buffer = Vec::new();
        let test_data = vec![0x01, 0x02, 0x03, 0xFF, 0x00];

        encode_octet_string(&mut buffer, &test_data).unwrap();
        let (decoded, _) = decode_octet_string(&buffer).unwrap();
        assert_eq!(decoded, test_data);
    }

    #[test]
    fn test_encode_decode_enumerated() {
        let mut buffer = Vec::new();
        let test_values = [0, 1, 255, 256, 65535, 65536, 16777215];

        for &test_value in &test_values {
            buffer.clear();
            encode_enumerated(&mut buffer, test_value).unwrap();
            let (value, _) = decode_enumerated(&buffer).unwrap();
            assert_eq!(value, test_value);
        }
    }

    #[test]
    fn test_encode_decode_date() {
        let mut buffer = Vec::new();

        encode_date(&mut buffer, 2024, 3, 15, 5).unwrap(); // Friday, March 15, 2024
        let ((year, month, day, weekday), _) = decode_date(&buffer).unwrap();
        assert_eq!(year, 2024);
        assert_eq!(month, 3);
        assert_eq!(day, 15);
        assert_eq!(weekday, 5);
    }

    #[test]
    fn test_encode_decode_time() {
        let mut buffer = Vec::new();

        encode_time(&mut buffer, 14, 30, 45, 50).unwrap(); // 14:30:45.50
        let ((hour, minute, second, hundredths), _) = decode_time(&buffer).unwrap();
        assert_eq!(hour, 14);
        assert_eq!(minute, 30);
        assert_eq!(second, 45);
        assert_eq!(hundredths, 50);
    }

    #[test]
    fn test_encode_decode_object_identifier() {
        let mut buffer = Vec::new();

        encode_object_identifier(&mut buffer, 2, 12345).unwrap(); // Analog Value 12345
        let ((object_type, instance), _) = decode_object_identifier(&buffer).unwrap();
        assert_eq!(object_type, 2);
        assert_eq!(instance, 12345);
    }

    #[test]
    fn test_encode_decode_double() {
        let mut buffer = Vec::new();
        let test_values = [
            0.0,
            1.0,
            -1.0,
            3.141592653589793,
            -273.15,
            f64::MAX,
            f64::MIN,
        ];

        for &test_value in &test_values {
            buffer.clear();
            encode_double(&mut buffer, test_value).unwrap();
            let (value, _) = decode_double(&buffer).unwrap();
            assert_eq!(value, test_value);
        }
    }

    #[test]
    fn test_buffer_manager() {
        use advanced::BufferManager;

        let mut manager = BufferManager::new(1024);

        // Test getting and returning buffers
        let buffer1 = manager.get_encode_buffer();
        let buffer2 = manager.get_encode_buffer();

        assert_eq!(manager.stats.total_allocations, 2);
        assert_eq!(manager.stats.buffer_reuses, 0);

        manager.return_buffer(buffer1);
        let buffer3 = manager.get_encode_buffer();

        assert_eq!(manager.stats.total_allocations, 2);
        assert_eq!(manager.stats.buffer_reuses, 1);

        manager.return_buffer(buffer2);
        manager.return_buffer(buffer3);
    }

    #[test]
    fn test_context_specific_encoding() {
        use advanced::context::*;

        let mut buffer = Vec::new();

        // Test context-specific tag encoding
        encode_context_tag(&mut buffer, 5, 10).unwrap();
        let (tag_number, length, consumed) = decode_context_tag(&buffer).unwrap();

        assert_eq!(tag_number, 5);
        assert_eq!(length, 10);
        assert_eq!(consumed, 2);
    }

    #[test]
    fn test_opening_closing_tags() {
        use advanced::context::*;

        let mut buffer = Vec::new();

        // Test opening and closing tags
        encode_opening_tag(&mut buffer, 3).unwrap();
        encode_closing_tag(&mut buffer, 3).unwrap();

        assert_eq!(buffer, vec![0x3E, 0x3F]);
    }

    #[test]
    fn test_bit_string_encoding() {
        use advanced::bitstring::*;

        let mut buffer = Vec::new();
        let bits = vec![true, false, true, true, false, false, true, false, true];

        encode_bit_string(&mut buffer, &bits).unwrap();
        let (decoded_bits, _) = decode_bit_string(&buffer).unwrap();

        assert_eq!(decoded_bits, bits);
    }

    #[test]
    fn test_fast_encoder() {
        use advanced::perf::FastEncoder;

        let mut encoder = FastEncoder::new(256);

        // Test fast encoding
        encoder.encode_unsigned_fast(42).unwrap();
        encoder.encode_boolean_fast(true).unwrap();
        encoder.encode_real_fast(3.14159).unwrap();

        let data = encoder.data();
        assert!(!data.is_empty());

        encoder.clear();
        assert_eq!(encoder.data().len(), 0);
    }

    #[test]
    fn test_data_validator() {
        use advanced::validation::DataValidator;

        let validator = DataValidator::new(10, 1000);

        // Test with valid data
        let mut buffer = Vec::new();
        encode_unsigned(&mut buffer, 42).unwrap();
        encode_character_string(&mut buffer, "Hello").unwrap();

        assert!(validator.validate(&buffer).is_ok());
    }

    #[test]
    fn test_encode_decode_performance() {
        let mut buffer = Vec::new();
        let iterations = 1000;

        // Performance test for encoding/decoding
        for i in 0..iterations {
            buffer.clear();
            encode_unsigned(&mut buffer, i).unwrap();
            let (value, _) = decode_unsigned(&buffer).unwrap();
            assert_eq!(value, i);
        }
    }
}<|MERGE_RESOLUTION|>--- conflicted
+++ resolved
@@ -47,18 +47,18 @@
 //! ## Encoding Basic Types
 //!
 //! ```rust
-//! use bacnet_rs::encoding::{encode_unsigned, encode_real, encode_boolean};
+//! use bacnet_rs::encoding::{encode_application_unsigned, encode_application_real, encode_application_boolean};
 //!
 //! let mut buffer = Vec::new();
 //!
 //! // Encode an unsigned integer
-//! encode_unsigned(&mut buffer, 42).unwrap();
+//! encode_application_unsigned(&mut buffer, 42).unwrap();
 //!
 //! // Encode a real number
-//! encode_real(&mut buffer, 23.5).unwrap();
+//! encode_application_real(&mut buffer, 23.5).unwrap();
 //!
 //! // Encode a boolean
-//! encode_boolean(&mut buffer, true).unwrap();
+//! encode_application_boolean(&mut buffer, true).unwrap();
 //!
 //! println!("Encoded {} bytes", buffer.len());
 //! ```
@@ -66,13 +66,13 @@
 //! ## Decoding Basic Types
 //!
 //! ```rust
-//! use bacnet_rs::encoding::{decode_unsigned, decode_real, ApplicationTag};
+//! use bacnet_rs::encoding::{decode_application_unsigned, decode_application_real, ApplicationTag};
 //!
 //! // Sample encoded data (tag + value)
 //! let data = vec![0x21, 0x2A]; // Unsigned integer 42
 //!
 //! // Decode the value
-//! let (value, consumed) = decode_unsigned(&data).unwrap();
+//! let (value, consumed) = decode_application_unsigned(&data).unwrap();
 //! assert_eq!(value, 42);
 //! assert_eq!(consumed, 2);
 //! ```
@@ -80,11 +80,11 @@
 //! ## Working with Application Tags
 //!
 //! ```rust
-//! use bacnet_rs::encoding::{ApplicationTag, decode_application_tag};
+//! use bacnet_rs::encoding::{ApplicationTag, get_application_tag};
 //!
 //! let data = vec![0x21, 0x2A]; // Unsigned integer
-//! let (tag, _, _) = decode_application_tag(&data).unwrap();
-//! assert_eq!(tag, ApplicationTag::UnsignedInt);
+//! let tag = get_application_tag(&data).unwrap();
+//! assert_eq!(tag, ApplicationTag::UnsignedInteger);
 //! ```
 //!
 //! ## Context-Specific Encoding
@@ -92,8 +92,10 @@
 //! ```rust
 //! use bacnet_rs::encoding::{encode_context_unsigned, decode_context_unsigned};
 //!
+//! let mut buffer = Vec::new();
+//!
 //! // Encode with context tag 3
-//! let buffer = encode_context_unsigned(1000, 3).unwrap();
+//! encode_context_unsigned(&mut buffer, 3, 1000).unwrap();
 //!
 //! // Decode with expected context tag 3
 //! let (value, consumed) = decode_context_unsigned(&buffer, 3).unwrap();
@@ -110,12 +112,12 @@
 //! - **Length Error**: Incorrect length fields
 //!
 //! ```rust
-//! use bacnet_rs::encoding::{EncodingError, decode_unsigned};
+//! use bacnet_rs::encoding::{EncodingError, decode_application_unsigned};
 //!
 //! let invalid_data = vec![0x21]; // Missing value byte
-//! match decode_unsigned(&invalid_data) {
+//! match decode_application_unsigned(&invalid_data) {
 //!     Ok((value, _)) => println!("Value: {}", value),
-//!     Err(EncodingError::UnexpectedEndOfData) => println!("Not enough data"),
+//!     Err(EncodingError::InsufficientData) => println!("Not enough data"),
 //!     Err(e) => println!("Other error: {:?}", e),
 //! }
 //! ```
@@ -252,17 +254,9 @@
         let len_byte = data[1];
         consumed += 1;
 
-<<<<<<< HEAD
-        if len_byte < 254 {
-            length = len_byte as usize;
-        } else if len_byte == 254 {
-            if data.len() < 4 {
-                return Err(EncodingError::BufferUnderflow);
-=======
         match len_byte {
             0..=253 => {
                 length = len_byte as usize;
->>>>>>> fb61ab0d
             }
             254 => {
                 if data.len() < 4 {
@@ -793,17 +787,9 @@
         let len_byte = data[1];
         consumed += 1;
 
-<<<<<<< HEAD
-        if len_byte < 254 {
-            length = len_byte as usize;
-        } else if len_byte == 254 {
-            if data.len() < 4 {
-                return Err(EncodingError::BufferUnderflow);
-=======
         match len_byte {
             0..=253 => {
                 length = len_byte as usize;
->>>>>>> fb61ab0d
             }
             254 => {
                 if data.len() < 4 {
@@ -1126,11 +1112,7 @@
 
         /// Encode a bit string
         pub fn encode_bit_string(buffer: &mut Vec<u8>, bits: &[bool]) -> Result<()> {
-<<<<<<< HEAD
-            let byte_count = bits.len().div_ceil(8);
-=======
             let byte_count = (bits.len() + 7) / 8;
->>>>>>> fb61ab0d
             let unused_bits = if bits.len() % 8 == 0 {
                 0
             } else {
@@ -1670,11 +1652,7 @@
 impl ErrorEncoder {
     /// Create a new error encoder
     pub fn new() -> Self {
-<<<<<<< HEAD
-        Self { buffer: Vec::new() }
-=======
         Self::default()
->>>>>>> fb61ab0d
     }
 
     /// Encode an error class and code
